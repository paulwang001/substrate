// This file is part of Substrate.

// Copyright (C) 2017-2020 Parity Technologies (UK) Ltd.
// SPDX-License-Identifier: Apache-2.0

// Licensed under the Apache License, Version 2.0 (the "License");
// you may not use this file except in compliance with the License.
// You may obtain a copy of the License at
//
// 	http://www.apache.org/licenses/LICENSE-2.0
//
// Unless required by applicable law or agreed to in writing, software
// distributed under the License is distributed on an "AS IS" BASIS,
// WITHOUT WARRANTIES OR CONDITIONS OF ANY KIND, either express or implied.
// See the License for the specific language governing permissions and
// limitations under the License.

//! Concrete externalities implementation.

use crate::{
	StorageKey, StorageValue, OverlayedChanges, StorageTransactionCache,
	backend::Backend,
	changes_trie::State as ChangesTrieState,
};

use hash_db::Hasher;
use sp_core::{
	offchain::storage::OffchainOverlayedChanges,
	storage::{well_known_keys::is_child_storage_key, ChildInfo},
	traits::Externalities, hexdisplay::HexDisplay,
};
use sp_trie::{trie_types::Layout, empty_child_trie_root};
use sp_externalities::{Extensions, Extension};
use codec::{Decode, Encode, EncodeAppend};

use std::{error, fmt, any::{Any, TypeId}};
use log::{warn, trace};

const EXT_NOT_ALLOWED_TO_FAIL: &str = "Externalities not allowed to fail within runtime";
const BENCHMARKING_FN: &str = "\
	This is a special fn only for benchmarking where a database commit happens from the runtime.
	For that reason client started transactions before calling into runtime are not allowed.
	Without client transactions the loop condition garantuees the success of the tx close.";

/// Errors that can occur when interacting with the externalities.
#[derive(Debug, Copy, Clone)]
pub enum Error<B, E> {
	/// Failure to load state data from the backend.
	#[allow(unused)]
	Backend(B),
	/// Failure to execute a function.
	#[allow(unused)]
	Executor(E),
}

impl<B: fmt::Display, E: fmt::Display> fmt::Display for Error<B, E> {
	fn fmt(&self, f: &mut fmt::Formatter) -> fmt::Result {
		match *self {
			Error::Backend(ref e) => write!(f, "Storage backend error: {}", e),
			Error::Executor(ref e) => write!(f, "Sub-call execution error: {}", e),
		}
	}
}

impl<B: error::Error, E: error::Error> error::Error for Error<B, E> {
	fn description(&self) -> &str {
		match *self {
			Error::Backend(..) => "backend error",
			Error::Executor(..) => "executor error",
		}
	}
}

/// Wraps a read-only backend, call executor, and current overlayed changes.
pub struct Ext<'a, H, N, B>
	where
		H: Hasher,
		B: 'a + Backend<H>,
		N: crate::changes_trie::BlockNumber,
{
	/// The overlayed changes to write to.
	overlay: &'a mut OverlayedChanges,
	/// The overlayed changes destined for the Offchain DB.
	offchain_overlay: &'a mut OffchainOverlayedChanges,
	/// The storage backend to read from.
	backend: &'a B,
	/// The cache for the storage transactions.
	storage_transaction_cache: &'a mut StorageTransactionCache<B::Transaction, H, N>,
	/// Changes trie state to read from.
	changes_trie_state: Option<ChangesTrieState<'a, H, N>>,
	/// Pseudo-unique id used for tracing.
	pub id: u16,
	/// Dummy usage of N arg.
	_phantom: std::marker::PhantomData<N>,
	/// Extensions registered with this instance.
	extensions: Option<&'a mut Extensions>,
}

impl<'a, H, N, B> Ext<'a, H, N, B>
where
	H: Hasher,
	H::Out: Ord + 'static + codec::Codec,
	B: 'a + Backend<H>,
	N: crate::changes_trie::BlockNumber,
{

	/// Create a new `Ext` from overlayed changes and read-only backend
	pub fn new(
		overlay: &'a mut OverlayedChanges,
		offchain_overlay: &'a mut OffchainOverlayedChanges,
		storage_transaction_cache: &'a mut StorageTransactionCache<B::Transaction, H, N>,
		backend: &'a B,
		changes_trie_state: Option<ChangesTrieState<'a, H, N>>,
		extensions: Option<&'a mut Extensions>,
	) -> Self {
		Self {
			overlay,
			offchain_overlay,
			backend,
			changes_trie_state,
			storage_transaction_cache,
			id: rand::random(),
			_phantom: Default::default(),
			extensions,
		}
	}

	/// Invalidates the currently cached storage root and the db transaction.
	///
	/// Called when there are changes that likely will invalidate the storage root.
	fn mark_dirty(&mut self) {
		self.storage_transaction_cache.reset();
	}

	/// Read only accessor for the scheduled overlay changes.
	pub fn get_offchain_storage_changes(&self) -> &OffchainOverlayedChanges {
		&*self.offchain_overlay
	}
}

#[cfg(test)]
impl<'a, H, N, B> Ext<'a, H, N, B>
where
	H: Hasher,
	H::Out: Ord + 'static,
	B: 'a + Backend<H>,
	N: crate::changes_trie::BlockNumber,
{
	pub fn storage_pairs(&self) -> Vec<(StorageKey, StorageValue)> {
		use std::collections::HashMap;

		self.backend.pairs().iter()
			.map(|&(ref k, ref v)| (k.to_vec(), Some(v.to_vec())))
			.chain(self.overlay.changes().map(|(k, v)| (k.clone(), v.value().cloned())))
			.collect::<HashMap<_, _>>()
			.into_iter()
			.filter_map(|(k, maybe_val)| maybe_val.map(|val| (k, val)))
			.collect()
	}
}

impl<'a, H, B, N> Externalities for Ext<'a, H, N, B>
where
	H: Hasher,
	H::Out: Ord + 'static + codec::Codec,
	B: 'a + Backend<H>,
	N: crate::changes_trie::BlockNumber,
{

	fn set_offchain_storage(&mut self, key: &[u8], value: Option<&[u8]>) {
		use ::sp_core::offchain::STORAGE_PREFIX;
		match value {
			Some(value) => self.offchain_overlay.set(STORAGE_PREFIX, key, value),
			None => self.offchain_overlay.remove(STORAGE_PREFIX, key),
		}
	}

	fn storage(&self, key: &[u8]) -> Option<StorageValue> {
		let _guard = sp_panic_handler::AbortGuard::force_abort();
		let result = self.overlay.storage(key).map(|x| x.map(|x| x.to_vec())).unwrap_or_else(||
			self.backend.storage(key).expect(EXT_NOT_ALLOWED_TO_FAIL));
		trace!(target: "state", "{:04x}: Get {}={:?}",
			self.id,
			HexDisplay::from(&key),
			result.as_ref().map(HexDisplay::from)
		);
		result
	}

	fn storage_hash(&self, key: &[u8]) -> Option<Vec<u8>> {
		let _guard = sp_panic_handler::AbortGuard::force_abort();
		let result = self.overlay
			.storage(key)
			.map(|x| x.map(|x| H::hash(x)))
			.unwrap_or_else(|| self.backend.storage_hash(key).expect(EXT_NOT_ALLOWED_TO_FAIL));

		trace!(target: "state", "{:04x}: Hash {}={:?}",
			self.id,
			HexDisplay::from(&key),
			result,
		);
		result.map(|r| r.encode())
	}

	fn child_storage(
		&self,
		child_info: &ChildInfo,
		key: &[u8],
	) -> Option<StorageValue> {
		let _guard = sp_panic_handler::AbortGuard::force_abort();
		let result = self.overlay
			.child_storage(child_info, key)
			.map(|x| x.map(|x| x.to_vec()))
			.unwrap_or_else(||
				self.backend.child_storage(child_info, key)
					.expect(EXT_NOT_ALLOWED_TO_FAIL)
			);

		trace!(target: "state", "{:04x}: GetChild({}) {}={:?}",
			self.id,
			HexDisplay::from(&child_info.storage_key()),
			HexDisplay::from(&key),
			result.as_ref().map(HexDisplay::from)
		);

		result
	}

	fn child_storage_hash(
		&self,
		child_info: &ChildInfo,
		key: &[u8],
	) -> Option<Vec<u8>> {
		let _guard = sp_panic_handler::AbortGuard::force_abort();
		let result = self.overlay
			.child_storage(child_info, key)
			.map(|x| x.map(|x| H::hash(x)))
			.unwrap_or_else(||
				self.backend.child_storage_hash(child_info, key)
					.expect(EXT_NOT_ALLOWED_TO_FAIL)
			);

		trace!(target: "state", "{:04x}: ChildHash({}) {}={:?}",
			self.id,
			HexDisplay::from(&child_info.storage_key()),
			HexDisplay::from(&key),
			result,
		);

		result.map(|r| r.encode())
	}

	fn exists_storage(&self, key: &[u8]) -> bool {
		let _guard = sp_panic_handler::AbortGuard::force_abort();
		let result = match self.overlay.storage(key) {
			Some(x) => x.is_some(),
			_ => self.backend.exists_storage(key).expect(EXT_NOT_ALLOWED_TO_FAIL),
		};

		trace!(target: "state", "{:04x}: Exists {}={:?}",
			self.id,
			HexDisplay::from(&key),
			result,
		);

		result
	}

	fn exists_child_storage(
		&self,
		child_info: &ChildInfo,
		key: &[u8],
	) -> bool {
		let _guard = sp_panic_handler::AbortGuard::force_abort();

		let result = match self.overlay.child_storage(child_info, key) {
			Some(x) => x.is_some(),
			_ => self.backend
				.exists_child_storage(child_info, key)
				.expect(EXT_NOT_ALLOWED_TO_FAIL),
		};

		trace!(target: "state", "{:04x}: ChildExists({}) {}={:?}",
			self.id,
			HexDisplay::from(&child_info.storage_key()),
			HexDisplay::from(&key),
			result,
		);
		result
	}

	fn next_storage_key(&self, key: &[u8]) -> Option<StorageKey> {
		let next_backend_key = self.backend.next_storage_key(key).expect(EXT_NOT_ALLOWED_TO_FAIL);
		let next_overlay_key_change = self.overlay.next_storage_key_change(key);

		match (next_backend_key, next_overlay_key_change) {
			(Some(backend_key), Some(overlay_key)) if &backend_key[..] < overlay_key.0 => Some(backend_key),
			(backend_key, None) => backend_key,
			(_, Some(overlay_key)) => if overlay_key.1.value().is_some() {
				Some(overlay_key.0.to_vec())
			} else {
				self.next_storage_key(&overlay_key.0[..])
			},
		}
	}

	fn next_child_storage_key(
		&self,
		child_info: &ChildInfo,
		key: &[u8],
	) -> Option<StorageKey> {
		let next_backend_key = self.backend
			.next_child_storage_key(child_info, key)
			.expect(EXT_NOT_ALLOWED_TO_FAIL);
		let next_overlay_key_change = self.overlay.next_child_storage_key_change(
			child_info.storage_key(),
			key
		);

		match (next_backend_key, next_overlay_key_change) {
			(Some(backend_key), Some(overlay_key)) if &backend_key[..] < overlay_key.0 => Some(backend_key),
			(backend_key, None) => backend_key,
			(_, Some(overlay_key)) => if overlay_key.1.value().is_some() {
				Some(overlay_key.0.to_vec())
			} else {
				self.next_child_storage_key(
					child_info,
					&overlay_key.0[..],
				)
			},
		}
	}

	fn place_storage(&mut self, key: StorageKey, value: Option<StorageValue>) {
		trace!(target: "state", "{:04x}: Put {}={:?}",
			self.id,
			HexDisplay::from(&key),
			value.as_ref().map(HexDisplay::from)
		);
		let _guard = sp_panic_handler::AbortGuard::force_abort();
		if is_child_storage_key(&key) {
			warn!(target: "trie", "Refuse to directly set child storage key");
			return;
		}

		self.mark_dirty();
		self.overlay.set_storage(key, value);
	}

	fn place_child_storage(
		&mut self,
		child_info: &ChildInfo,
		key: StorageKey,
		value: Option<StorageValue>,
	) {
		trace!(target: "state", "{:04x}: PutChild({}) {}={:?}",
			self.id,
			HexDisplay::from(&child_info.storage_key()),
			HexDisplay::from(&key),
			value.as_ref().map(HexDisplay::from)
		);
		let _guard = sp_panic_handler::AbortGuard::force_abort();

		self.mark_dirty();
		self.overlay.set_child_storage(child_info, key, value);
	}

	fn kill_child_storage(
		&mut self,
		child_info: &ChildInfo,
	) {
		trace!(target: "state", "{:04x}: KillChild({})",
			self.id,
			HexDisplay::from(&child_info.storage_key()),
		);
		let _guard = sp_panic_handler::AbortGuard::force_abort();

		self.mark_dirty();
		self.overlay.clear_child_storage(child_info);
		self.backend.for_keys_in_child_storage(child_info, |key| {
			self.overlay.set_child_storage(child_info, key.to_vec(), None);
		});
	}

	fn clear_prefix(&mut self, prefix: &[u8]) {
		trace!(target: "state", "{:04x}: ClearPrefix {}",
			self.id,
			HexDisplay::from(&prefix),
		);
		let _guard = sp_panic_handler::AbortGuard::force_abort();
		if is_child_storage_key(prefix) {
			warn!(target: "trie", "Refuse to directly clear prefix that is part of child storage key");
			return;
		}

		self.mark_dirty();
		self.overlay.clear_prefix(prefix);
		self.backend.for_keys_with_prefix(prefix, |key| {
			self.overlay.set_storage(key.to_vec(), None);
		});
	}

	fn clear_child_prefix(
		&mut self,
		child_info: &ChildInfo,
		prefix: &[u8],
	) {
		trace!(target: "state", "{:04x}: ClearChildPrefix({}) {}",
			self.id,
			HexDisplay::from(&child_info.storage_key()),
			HexDisplay::from(&prefix),
		);
		let _guard = sp_panic_handler::AbortGuard::force_abort();

		self.mark_dirty();
		self.overlay.clear_child_prefix(child_info, prefix);
		self.backend.for_child_keys_with_prefix(child_info, prefix, |key| {
			self.overlay.set_child_storage(child_info, key.to_vec(), None);
		});
	}

	fn storage_append(
		&mut self,
		key: Vec<u8>,
		value: Vec<u8>,
	) {
		trace!(target: "state", "{:04x}: Append {}={}",
			self.id,
			HexDisplay::from(&key),
			HexDisplay::from(&value),
		);

		let _guard = sp_panic_handler::AbortGuard::force_abort();
		self.mark_dirty();

		let backend = &mut self.backend;
		let current_value = self.overlay.value_mut_or_insert_with(
			&key,
			|| backend.storage(&key).expect(EXT_NOT_ALLOWED_TO_FAIL).unwrap_or_default()
		);
		StorageAppend::new(current_value).append(value);
	}

	fn chain_id(&self) -> u64 {
		42
	}

	fn storage_root(&mut self) -> Vec<u8> {
		let _guard = sp_panic_handler::AbortGuard::force_abort();
		if let Some(ref root) = self.storage_transaction_cache.transaction_storage_root {
			trace!(target: "state", "{:04x}: Root(cached) {}",
				self.id,
				HexDisplay::from(&root.as_ref()),
			);
			return root.encode();
		}

		let root = self.overlay.storage_root(self.backend, self.storage_transaction_cache);
		trace!(target: "state", "{:04x}: Root {}", self.id, HexDisplay::from(&root.as_ref()));
		root.encode()
	}

	fn child_storage_root(
		&mut self,
		child_info: &ChildInfo,
	) -> Vec<u8> {
		let _guard = sp_panic_handler::AbortGuard::force_abort();
		let storage_key = child_info.storage_key();
		let prefixed_storage_key = child_info.prefixed_storage_key();
		if self.storage_transaction_cache.transaction_storage_root.is_some() {
			let root = self
				.storage(prefixed_storage_key.as_slice())
				.and_then(|k| Decode::decode(&mut &k[..]).ok())
				.unwrap_or(
					empty_child_trie_root::<Layout<H>>()
				);
			trace!(target: "state", "{:04x}: ChildRoot({})(cached) {}",
				self.id,
				HexDisplay::from(&storage_key),
				HexDisplay::from(&root.as_ref()),
			);
			root.encode()
		} else {
			let root = if let Some((changes, info)) = self.overlay.child_changes(storage_key) {
				let delta = changes.map(|(k, v)| (k.as_ref(), v.value().map(AsRef::as_ref)));
				Some(self.backend.child_storage_root(info, delta))
			} else {
				None
			};

			if let Some((root, is_empty, _)) = root {
				let root = root.encode();
				// We store update in the overlay in order to be able to use 'self.storage_transaction'
				// cache. This is brittle as it rely on Ext only querying the trie backend for
				// storage root.
				// A better design would be to manage 'child_storage_transaction' in a
				// similar way as 'storage_transaction' but for each child trie.
				if is_empty {
					self.overlay.set_storage(prefixed_storage_key.into_inner(), None);
				} else {
					self.overlay.set_storage(prefixed_storage_key.into_inner(), Some(root.clone()));
				}

				trace!(target: "state", "{:04x}: ChildRoot({}) {}",
					self.id,
					HexDisplay::from(&storage_key.as_ref()),
					HexDisplay::from(&root.as_ref()),
				);
				root
			} else {
				// empty overlay
				let root = self
					.storage(prefixed_storage_key.as_slice())
					.and_then(|k| Decode::decode(&mut &k[..]).ok())
					.unwrap_or(
						empty_child_trie_root::<Layout<H>>()
					);
				trace!(target: "state", "{:04x}: ChildRoot({})(no_change) {}",
					self.id,
					HexDisplay::from(&storage_key.as_ref()),
					HexDisplay::from(&root.as_ref()),
				);
				root.encode()
			}
		}
	}

	fn storage_changes_root(&mut self, parent_hash: &[u8]) -> Result<Option<Vec<u8>>, ()> {
		let _guard = sp_panic_handler::AbortGuard::force_abort();
		let root = self.overlay.changes_trie_root(
			self.backend,
			self.changes_trie_state.as_ref(),
			Decode::decode(&mut &parent_hash[..]).map_err(|e|
				trace!(
					target: "state",
					"Failed to decode changes root parent hash: {}",
					e,
				)
			)?,
			true,
			self.storage_transaction_cache,
		);

		trace!(target: "state", "{:04x}: ChangesRoot({}) {:?}",
			self.id,
			HexDisplay::from(&parent_hash),
			root,
		);

		root.map(|r| r.map(|o| o.encode()))
	}

	fn storage_start_transaction(&mut self) {
		self.overlay.start_transaction()
	}

	fn storage_rollback_transaction(&mut self) -> Result<(), ()> {
		self.mark_dirty();
		self.overlay.rollback_transaction().map_err(|_| ())
	}

	fn storage_commit_transaction(&mut self) -> Result<(), ()> {
		self.overlay.commit_transaction().map_err(|_| ())
	}

	fn wipe(&mut self) {
		for _ in 0..self.overlay.transaction_depth() {
			self.overlay.rollback_transaction().expect(BENCHMARKING_FN);
		}
		self.overlay.drain_storage_changes(
			&self.backend,
			None,
			Default::default(),
			self.storage_transaction_cache,
		).expect(EXT_NOT_ALLOWED_TO_FAIL);
		self.backend.wipe().expect(EXT_NOT_ALLOWED_TO_FAIL);
		self.mark_dirty();
<<<<<<< HEAD
=======
		self.overlay
			.enter_runtime()
			.expect("We have reset the overlay above, so we can not be in the runtime; qed");
>>>>>>> 60e3a693
	}

	fn commit(&mut self) {
		for _ in 0..self.overlay.transaction_depth() {
			self.overlay.commit_transaction().expect(BENCHMARKING_FN);
		}
		let changes = self.overlay.drain_storage_changes(
			&self.backend,
			None,
			Default::default(),
			self.storage_transaction_cache,
		).expect(EXT_NOT_ALLOWED_TO_FAIL);
		self.backend.commit(
			changes.transaction_storage_root,
			changes.transaction,
			changes.main_storage_changes,
		).expect(EXT_NOT_ALLOWED_TO_FAIL);
		self.mark_dirty();
<<<<<<< HEAD
=======
		self.overlay
			.enter_runtime()
			.expect("We have reset the overlay above, so we can not be in the runtime; qed");
	}

	fn read_write_count(&self) -> (u32, u32, u32, u32) {
		self.backend.read_write_count()
	}

	fn reset_read_write_count(&mut self) {
		self.backend.reset_read_write_count()
	}

	fn set_whitelist(&mut self, new: Vec<Vec<u8>>) {
		self.backend.set_whitelist(new)
>>>>>>> 60e3a693
	}
}


/// Implement `Encode` by forwarding the stored raw vec.
struct EncodeOpaqueValue(Vec<u8>);

impl Encode for EncodeOpaqueValue {
	fn using_encoded<R, F: FnOnce(&[u8]) -> R>(&self, f: F) -> R {
		f(&self.0)
	}
}

/// Auxialiary structure for appending a value to a storage item.
pub(crate) struct StorageAppend<'a>(&'a mut Vec<u8>);

impl<'a> StorageAppend<'a> {
	/// Create a new instance using the given `storage` reference.
	pub fn new(storage: &'a mut Vec<u8>) -> Self {
		Self(storage)
	}

	/// Append the given `value` to the storage item.
	///
	/// If appending fails, `[value]` is stored in the storage item.
	pub fn append(&mut self, value: Vec<u8>) {
		let value = vec![EncodeOpaqueValue(value)];

		let item = std::mem::take(self.0);

		*self.0 = match Vec::<EncodeOpaqueValue>::append_or_new(item, &value) {
			Ok(item) => item,
			Err(_) => {
				log::error!(
					target: "runtime",
					"Failed to append value, resetting storage item to `[value]`.",
				);
				value.encode()
			}
		};
	}
}

impl<'a, H, B, N> sp_externalities::ExtensionStore for Ext<'a, H, N, B>
where
	H: Hasher,
	B: 'a + Backend<H>,
	N: crate::changes_trie::BlockNumber,
{
	fn extension_by_type_id(&mut self, type_id: TypeId) -> Option<&mut dyn Any> {
		self.extensions.as_mut().and_then(|exts| exts.get_mut(type_id))
	}

	fn register_extension_with_type_id(
		&mut self,
		type_id: TypeId,
		extension: Box<dyn Extension>,
	) -> Result<(), sp_externalities::Error> {
		if let Some(ref mut extensions) = self.extensions {
			extensions.register_with_type_id(type_id, extension)
		} else {
			Err(sp_externalities::Error::ExtensionsAreNotSupported)
		}
	}

	fn deregister_extension_by_type_id(&mut self, type_id: TypeId) -> Result<(), sp_externalities::Error> {
		if let Some(ref mut extensions) = self.extensions {
			match extensions.deregister(type_id) {
				Some(_) => Ok(()),
				None => Err(sp_externalities::Error::ExtensionIsNotRegistered(type_id))
			}
		} else {
			Err(sp_externalities::Error::ExtensionsAreNotSupported)
		}
	}
}

#[cfg(test)]
mod tests {
	use super::*;
	use hex_literal::hex;
	use num_traits::Zero;
	use codec::Encode;
	use sp_core::{
		H256,
		Blake2Hasher,
		map,
		offchain,
		storage::{
			Storage,
			StorageChild,
			well_known_keys::EXTRINSIC_INDEX,
		},
	};
	use crate::{
		changes_trie::{
			Configuration as ChangesTrieConfiguration,
			InMemoryStorage as TestChangesTrieStorage,
		}, InMemoryBackend,
	};

	type TestBackend = InMemoryBackend<Blake2Hasher>;
	type TestExt<'a> = Ext<'a, Blake2Hasher, u64, TestBackend>;

	fn prepare_overlay_with_changes() -> OverlayedChanges {
		let mut changes = OverlayedChanges::default();
		changes.set_collect_extrinsics(true);
		changes.set_extrinsic_index(1);
		changes.set_storage(vec![1], Some(vec![100]));
		changes.set_storage(EXTRINSIC_INDEX.to_vec(), Some(3u32.encode()));
		changes
	}

	fn prepare_offchain_overlay_with_changes() -> OffchainOverlayedChanges {
		let mut ooc = OffchainOverlayedChanges::enabled();
		ooc.set(offchain::STORAGE_PREFIX, b"k1", b"v1");
		ooc.set(offchain::STORAGE_PREFIX, b"k2", b"v2");
		ooc
	}

	fn changes_trie_config() -> ChangesTrieConfiguration {
		ChangesTrieConfiguration {
			digest_interval: 0,
			digest_levels: 0,
		}
	}

	#[test]
	fn storage_changes_root_is_none_when_storage_is_not_provided() {
		let mut overlay = prepare_overlay_with_changes();
		let mut offchain_overlay = prepare_offchain_overlay_with_changes();
		let mut cache = StorageTransactionCache::default();
		let backend = TestBackend::default();
		let mut ext = TestExt::new(&mut overlay, &mut offchain_overlay, &mut cache, &backend, None, None);
		assert_eq!(ext.storage_changes_root(&H256::default().encode()).unwrap(), None);
	}

	#[test]
	fn storage_changes_root_is_none_when_state_is_not_provided() {
		let mut overlay = prepare_overlay_with_changes();
		let mut offchain_overlay = prepare_offchain_overlay_with_changes();
		let mut cache = StorageTransactionCache::default();
		let backend = TestBackend::default();
		let mut ext = TestExt::new(&mut overlay, &mut offchain_overlay, &mut cache, &backend, None, None);
		assert_eq!(ext.storage_changes_root(&H256::default().encode()).unwrap(), None);
	}

	#[test]
	fn storage_changes_root_is_some_when_extrinsic_changes_are_non_empty() {
		let mut overlay = prepare_overlay_with_changes();
		let mut offchain_overlay = prepare_offchain_overlay_with_changes();
		let mut cache = StorageTransactionCache::default();
		let storage = TestChangesTrieStorage::with_blocks(vec![(99, Default::default())]);
		let state = Some(ChangesTrieState::new(changes_trie_config(), Zero::zero(), &storage));
		let backend = TestBackend::default();
		let mut ext = TestExt::new(&mut overlay, &mut offchain_overlay, &mut cache, &backend, state, None);
		assert_eq!(
			ext.storage_changes_root(&H256::default().encode()).unwrap(),
			Some(hex!("bb0c2ef6e1d36d5490f9766cfcc7dfe2a6ca804504c3bb206053890d6dd02376").to_vec()),
		);
	}

	#[test]
	fn storage_changes_root_is_some_when_extrinsic_changes_are_empty() {
		let mut overlay = prepare_overlay_with_changes();
		let mut offchain_overlay = prepare_offchain_overlay_with_changes();
		let mut cache = StorageTransactionCache::default();
		overlay.set_collect_extrinsics(false);
		overlay.set_storage(vec![1], None);
		let storage = TestChangesTrieStorage::with_blocks(vec![(99, Default::default())]);
		let state = Some(ChangesTrieState::new(changes_trie_config(), Zero::zero(), &storage));
		let backend = TestBackend::default();
		let mut ext = TestExt::new(&mut overlay, &mut offchain_overlay, &mut cache, &backend, state, None);
		assert_eq!(
			ext.storage_changes_root(&H256::default().encode()).unwrap(),
			Some(hex!("96f5aae4690e7302737b6f9b7f8567d5bbb9eac1c315f80101235a92d9ec27f4").to_vec()),
		);
	}

	#[test]
	fn next_storage_key_works() {
		let mut cache = StorageTransactionCache::default();
		let mut overlay = OverlayedChanges::default();
		overlay.set_storage(vec![20], None);
		overlay.set_storage(vec![30], Some(vec![31]));
		let mut offchain_overlay = prepare_offchain_overlay_with_changes();
		let backend = Storage {
			top: map![
				vec![10] => vec![10],
				vec![20] => vec![20],
				vec![40] => vec![40]
			],
			children_default: map![]
		}.into();

		let ext = TestExt::new(&mut overlay, &mut offchain_overlay, &mut cache, &backend, None, None);

		// next_backend < next_overlay
		assert_eq!(ext.next_storage_key(&[5]), Some(vec![10]));

		// next_backend == next_overlay but next_overlay is a delete
		assert_eq!(ext.next_storage_key(&[10]), Some(vec![30]));

		// next_overlay < next_backend
		assert_eq!(ext.next_storage_key(&[20]), Some(vec![30]));

		// next_backend exist but next_overlay doesn't exist
		assert_eq!(ext.next_storage_key(&[30]), Some(vec![40]));

		drop(ext);
		overlay.set_storage(vec![50], Some(vec![50]));
		let ext = TestExt::new(&mut overlay, &mut offchain_overlay, &mut cache, &backend, None, None);

		// next_overlay exist but next_backend doesn't exist
		assert_eq!(ext.next_storage_key(&[40]), Some(vec![50]));
	}

	#[test]
	fn next_child_storage_key_works() {
		let child_info = ChildInfo::new_default(b"Child1");
		let child_info = &child_info;

		let mut cache = StorageTransactionCache::default();
		let mut overlay = OverlayedChanges::default();
		overlay.set_child_storage(child_info, vec![20], None);
		overlay.set_child_storage(child_info, vec![30], Some(vec![31]));
		let backend = Storage {
			top: map![],
			children_default: map![
				child_info.storage_key().to_vec() => StorageChild {
					data: map![
						vec![10] => vec![10],
						vec![20] => vec![20],
						vec![40] => vec![40]
					],
					child_info: child_info.to_owned(),
				}
			],
		}.into();


		let mut offchain_overlay = prepare_offchain_overlay_with_changes();

		let ext = TestExt::new(&mut overlay, &mut offchain_overlay, &mut cache, &backend, None, None);

		// next_backend < next_overlay
		assert_eq!(ext.next_child_storage_key(child_info, &[5]), Some(vec![10]));

		// next_backend == next_overlay but next_overlay is a delete
		assert_eq!(ext.next_child_storage_key(child_info, &[10]), Some(vec![30]));

		// next_overlay < next_backend
		assert_eq!(ext.next_child_storage_key(child_info, &[20]), Some(vec![30]));

		// next_backend exist but next_overlay doesn't exist
		assert_eq!(ext.next_child_storage_key(child_info, &[30]), Some(vec![40]));

		drop(ext);
		overlay.set_child_storage(child_info, vec![50], Some(vec![50]));
		let ext = TestExt::new(&mut overlay, &mut offchain_overlay, &mut cache, &backend, None, None);

		// next_overlay exist but next_backend doesn't exist
		assert_eq!(ext.next_child_storage_key(child_info, &[40]), Some(vec![50]));
	}

	#[test]
	fn child_storage_works() {
		let child_info = ChildInfo::new_default(b"Child1");
		let child_info = &child_info;
		let mut cache = StorageTransactionCache::default();
		let mut overlay = OverlayedChanges::default();
		overlay.set_child_storage(child_info, vec![20], None);
		overlay.set_child_storage(child_info, vec![30], Some(vec![31]));
		let mut offchain_overlay = prepare_offchain_overlay_with_changes();
		let backend = Storage {
			top: map![],
			children_default: map![
				child_info.storage_key().to_vec() => StorageChild {
					data: map![
						vec![10] => vec![10],
						vec![20] => vec![20],
						vec![30] => vec![40]
					],
					child_info: child_info.to_owned(),
				}
			],
		}.into();

		let ext = TestExt::new(&mut overlay, &mut offchain_overlay, &mut cache, &backend, None, None);

		assert_eq!(ext.child_storage(child_info, &[10]), Some(vec![10]));
		assert_eq!(
			ext.child_storage_hash(child_info, &[10]),
			Some(Blake2Hasher::hash(&[10]).as_ref().to_vec()),
		);

		assert_eq!(ext.child_storage(child_info, &[20]), None);
		assert_eq!(
			ext.child_storage_hash(child_info, &[20]),
			None,
		);

		assert_eq!(ext.child_storage(child_info, &[30]), Some(vec![31]));
		assert_eq!(
			ext.child_storage_hash(child_info, &[30]),
			Some(Blake2Hasher::hash(&[31]).as_ref().to_vec()),
		);
	}

	#[test]
	fn storage_append_works() {
		let mut data = Vec::new();
		let mut append = StorageAppend::new(&mut data);
		append.append(1u32.encode());
		append.append(2u32.encode());
		drop(append);

		assert_eq!(Vec::<u32>::decode(&mut &data[..]).unwrap(), vec![1, 2]);

		// Initialize with some invalid data
		let mut data = vec![1];
		let mut append = StorageAppend::new(&mut data);
		append.append(1u32.encode());
		append.append(2u32.encode());
		drop(append);

		assert_eq!(Vec::<u32>::decode(&mut &data[..]).unwrap(), vec![1, 2]);
	}
}<|MERGE_RESOLUTION|>--- conflicted
+++ resolved
@@ -575,12 +575,9 @@
 		).expect(EXT_NOT_ALLOWED_TO_FAIL);
 		self.backend.wipe().expect(EXT_NOT_ALLOWED_TO_FAIL);
 		self.mark_dirty();
-<<<<<<< HEAD
-=======
 		self.overlay
 			.enter_runtime()
 			.expect("We have reset the overlay above, so we can not be in the runtime; qed");
->>>>>>> 60e3a693
 	}
 
 	fn commit(&mut self) {
@@ -599,8 +596,6 @@
 			changes.main_storage_changes,
 		).expect(EXT_NOT_ALLOWED_TO_FAIL);
 		self.mark_dirty();
-<<<<<<< HEAD
-=======
 		self.overlay
 			.enter_runtime()
 			.expect("We have reset the overlay above, so we can not be in the runtime; qed");
@@ -616,7 +611,6 @@
 
 	fn set_whitelist(&mut self, new: Vec<Vec<u8>>) {
 		self.backend.set_whitelist(new)
->>>>>>> 60e3a693
 	}
 }
 
