// This file is part of Substrate.

// Copyright (C) 2020 Parity Technologies (UK) Ltd.
// SPDX-License-Identifier: Apache-2.0

// Licensed under the Apache License, Version 2.0 (the "License");
// you may not use this file except in compliance with the License.
// You may obtain a copy of the License at
//
// 	http://www.apache.org/licenses/LICENSE-2.0
//
// Unless required by applicable law or agreed to in writing, software
// distributed under the License is distributed on an "AS IS" BASIS,
// WITHOUT WARRANTIES OR CONDITIONS OF ANY KIND, either express or implied.
// See the License for the specific language governing permissions and
// limitations under the License.

// Outputs benchmark results to Rust files that can be ingested by the runtime.

use std::collections::HashMap;
use std::fs;
use std::path::PathBuf;

use serde::Serialize;

use crate::BenchmarkCmd;
use frame_benchmarking::{BenchmarkBatch, BenchmarkSelector, Analysis};
use sp_runtime::traits::Zero;

const VERSION: &'static str = env!("CARGO_PKG_VERSION");
const TEMPLATE: &str = include_str!("./template.hbs");

// This is the final structure we will pass to the Handlebars template.
#[derive(Serialize, Default, Debug, Clone)]
struct TemplateData {
	args: Vec<String>,
	date: String,
	version: String,
	pallet: String,
	header: String,
	cmd: CmdData,
	benchmarks: Vec<BenchmarkData>,
}

// This was the final data we have about each benchmark.
#[derive(Serialize, Default, Debug, Clone)]
struct BenchmarkData {
	name: String,
	components: Vec<Component>,
	#[serde(serialize_with = "string_serialize")]
	base_weight: u128,
	#[serde(serialize_with = "string_serialize")]
	base_reads: u128,
	#[serde(serialize_with = "string_serialize")]
	base_writes: u128,
	component_weight: Vec<ComponentSlope>,
	component_reads: Vec<ComponentSlope>,
	component_writes: Vec<ComponentSlope>,
}

// This forwards some specific metadata from the `BenchmarkCmd`
#[derive(Serialize, Default, Debug, Clone)]
struct CmdData {
	steps: Vec<u32>,
	repeat: u32,
	lowest_range_values: Vec<u32>,
	highest_range_values: Vec<u32>,
	execution: String,
	wasm_execution: String,
	chain: String,
	db_cache: u32,
}

// This encodes the component name and whether that component is used.
#[derive(Serialize, Debug, Clone, Eq, PartialEq)]
struct Component {
	name: String,
	is_used: bool,
}

// This encodes the slope of some benchmark related to a component.
#[derive(Serialize, Debug, Clone, Eq, PartialEq)]
struct ComponentSlope {
	name: String,
	#[serde(serialize_with = "string_serialize")]
	slope: u128,
}

// Small helper to create an `io::Error` from a string.
fn io_error(s: &str) -> std::io::Error {
	use std::io::{Error, ErrorKind};
	Error::new(ErrorKind::Other, s)
}

// This function takes a list of `BenchmarkBatch` and organizes them by pallet into a `HashMap`.
// So this: `[(p1, b1), (p1, b2), (p1, b3), (p2, b1), (p2, b2)]`
// Becomes:
//
// ```
// p1 -> [b1, b2, b3]
// p2 -> [b1, b2]
// ```
fn map_results(batches: &[BenchmarkBatch]) -> Result<HashMap<String, Vec<BenchmarkData>>, std::io::Error> {
	// Skip if batches is empty.
	if batches.is_empty() { return Err(io_error("empty batches")) }

	let mut all_benchmarks = HashMap::new();
	let mut pallet_benchmarks = Vec::new();

	let mut batches_iter = batches.iter().peekable();
	while let Some(batch) = batches_iter.next() {
		// Skip if there are no results
		if batch.results.is_empty() { continue }

		let pallet_string = String::from_utf8(batch.pallet.clone()).unwrap();
		let benchmark_data = get_benchmark_data(batch);
		pallet_benchmarks.push(benchmark_data);

		// Check if this is the end of the iterator
		if let Some(next) = batches_iter.peek() {
			// Next pallet is different than current pallet, save and create new data.
			let next_pallet = String::from_utf8(next.pallet.clone()).unwrap();
			if next_pallet != pallet_string {
				all_benchmarks.insert(pallet_string, pallet_benchmarks.clone());
				pallet_benchmarks = Vec::new();
			}
		} else {
			// This is the end of the iterator, so push the final data.
			all_benchmarks.insert(pallet_string, pallet_benchmarks.clone());
		}
	}
	Ok(all_benchmarks)
}

// Analyze and return the relevant results for a given benchmark.
fn get_benchmark_data(batch: &BenchmarkBatch) -> BenchmarkData {
	// Analyze benchmarks to get the linear regression.
	let extrinsic_time = Analysis::min_squares_iqr(&batch.results, BenchmarkSelector::ExtrinsicTime).unwrap();
	let reads = Analysis::min_squares_iqr(&batch.results, BenchmarkSelector::Reads).unwrap();
	let writes = Analysis::min_squares_iqr(&batch.results, BenchmarkSelector::Writes).unwrap();

	// Analysis data may include components that are not used, this filters out anything whose value is zero.
	let mut used_components = Vec::new();
	let mut used_extrinsic_time = Vec::new();
	let mut used_reads = Vec::new();
	let mut used_writes = Vec::new();

	extrinsic_time.slopes.into_iter().zip(extrinsic_time.names.iter()).for_each(|(slope, name)| {
		if !slope.is_zero() {
			if !used_components.contains(&name) { used_components.push(name); }
			used_extrinsic_time.push(ComponentSlope {
				name: name.clone(),
				slope: slope.saturating_mul(1000),
			});
		}
	});
	reads.slopes.into_iter().zip(reads.names.iter()).for_each(|(slope, name)| {
		if !slope.is_zero() {
			if !used_components.contains(&name) { used_components.push(name); }
			used_reads.push(ComponentSlope { name: name.clone(), slope });
		}
	});
	writes.slopes.into_iter().zip(writes.names.iter()).for_each(|(slope, name)| {
		if !slope.is_zero() {
			if !used_components.contains(&name) { used_components.push(name); }
			used_writes.push(ComponentSlope { name: name.clone(), slope });
		}
	});

	// This puts a marker on any component which is entirely unused in the weight formula.
	let components = batch.results[0].components
		.iter()
		.map(|(name, _)| -> Component {
			let name_string = name.to_string();
			let is_used = used_components.contains(&&name_string);
			Component { name: name_string, is_used }
		})
		.collect::<Vec<_>>();

	BenchmarkData {
		name: String::from_utf8(batch.benchmark.clone()).unwrap(),
		components,
		base_weight: extrinsic_time.base.saturating_mul(1000),
		base_reads: reads.base,
		base_writes: writes.base,
		component_weight: used_extrinsic_time,
		component_reads: used_reads,
		component_writes: used_writes,
	}
}

// Create weight file from benchmark data and Handlebars template.
pub fn write_results(
	batches: &[BenchmarkBatch],
	path: &PathBuf,
	cmd: &BenchmarkCmd,
) -> Result<(), std::io::Error> {
	// Use custom template if provided.
	let template: String = match &cmd.template {
		Some(template_file) => {
			fs::read_to_string(template_file)?
		},
		None => {
			TEMPLATE.to_string()
		},
	};

	// Use header if provided
	let header_text = match &cmd.header {
		Some(header_file) => {
			let text = fs::read_to_string(header_file)?;
			text
		},
		None => String::new(),
	};

	// Date string metadata
	let date = chrono::Utc::now().format("%Y-%m-%d").to_string();

	// Full CLI args passed to trigger the benchmark.
	let args = std::env::args().collect::<Vec<String>>();

	// Capture individual args
	let cmd_data = CmdData {
		steps: cmd.steps.clone(),
		repeat: cmd.repeat.clone(),
		lowest_range_values: cmd.lowest_range_values.clone(),
		highest_range_values: cmd.highest_range_values.clone(),
		execution: format!("{:?}", cmd.execution),
		wasm_execution: cmd.wasm_method.to_string(),
		chain: format!("{:?}", cmd.shared_params.chain),
		db_cache: cmd.database_cache_size,
	};

	// New Handlebars instance with helpers.
	let mut handlebars = handlebars::Handlebars::new();
	handlebars.register_helper("underscore", Box::new(UnderscoreHelper));
	handlebars.register_helper("join", Box::new(JoinHelper));
	// Don't HTML escape any characters.
	handlebars.register_escape_fn(|s| -> String { s.to_string() });

	// Organize results by pallet into a JSON map
	let all_results = map_results(batches)?;
	for (pallet, results) in all_results.into_iter() {
		let mut file_path = path.clone();
		// If a user only specified a directory...
		if file_path.is_dir() {
			// Create new file: "path/to/pallet_name.rs".
			file_path.push(&pallet);
			file_path.set_extension("rs");
		}

		let hbs_data = TemplateData {
			args: args.clone(),
			date: date.clone(),
			version: VERSION.to_string(),
			pallet: pallet,
			header: header_text.clone(),
			cmd: cmd_data.clone(),
			benchmarks: results,
		};

		let mut output_file = fs::File::create(file_path)?;
		handlebars.render_template_to_write(&template, &hbs_data, &mut output_file)
			.map_err(|e| io_error(&e.to_string()))?;
	}
	Ok(())
}

// Add an underscore after every 3rd character, i.e. a separator for large numbers.
fn underscore<Number>(i: Number) -> String
	where Number: std::string::ToString
{
	let mut s = String::new();
	let i_str = i.to_string();
	let a = i_str.chars().rev().enumerate();
	for (idx, val) in a {
		if idx != 0 && idx % 3 == 0 {
			s.insert(0, '_');
		}
		s.insert(0, val);
	}
	s
}

// A Handlebars helper to add an underscore after every 3rd character,
// i.e. a separator for large numbers.
#[derive(Clone, Copy)]
struct UnderscoreHelper;
impl handlebars::HelperDef for UnderscoreHelper {
	fn call<'reg: 'rc, 'rc>(
		&self, h: &handlebars::Helper,
		_: &handlebars::Handlebars,
		_: &handlebars::Context,
		_rc: &mut handlebars::RenderContext,
		out: &mut dyn handlebars::Output
	) -> handlebars::HelperResult {
		use handlebars::JsonRender;
		let param = h.param(0).unwrap();
		let underscore_param = underscore(param.value().render());
		out.write(&underscore_param)?;
		Ok(())
	}
}

// A helper to join a string of vectors.
#[derive(Clone, Copy)]
struct JoinHelper;
impl handlebars::HelperDef for JoinHelper {
	fn call<'reg: 'rc, 'rc>(
		&self, h: &handlebars::Helper,
		_: &handlebars::Handlebars,
		_: &handlebars::Context,
		_rc: &mut handlebars::RenderContext,
		out: &mut dyn handlebars::Output
	) -> handlebars::HelperResult {
		use handlebars::JsonRender;
		let param = h.param(0).unwrap();
		let value = param.value();
		let joined = if value.is_array() {
			value.as_array().unwrap()
				.iter()
				.map(|v| v.render())
				.collect::<Vec<String>>()
				.join(" ")
		} else {
			value.render()
		};
		out.write(&joined)?;
		Ok(())
	}
}

<<<<<<< HEAD
			// title of file
			write!(file, "//! Weights for {}\n", pallet_string)?;

			// auto-generation note
			write!(
				file,
				"//! THIS FILE WAS AUTO-GENERATED USING THE SUBSTRATE BENCHMARK CLI VERSION {}\n",
				VERSION,
			)?;

			// date of generation + some settings
			write!(
				file,
				"//! DATE: {}, STEPS: {:?}, REPEAT: {}, LOW RANGE: {:?}, HIGH RANGE: {:?}\n",
				date.format("%Y-%m-%d"),
				cmd.steps,
				cmd.repeat,
				cmd.lowest_range_values,
				cmd.highest_range_values,
			)?;

			// more settings
			write!(
				file,
				"//! EXECUTION: {:?}, WASM-EXECUTION: {}, CHAIN: {:?}, DB CACHE: {}\n\n",
				cmd.execution,
				cmd.wasm_method,
				cmd.shared_params.chain,
				cmd.database_cache_size,
			)?;

			// allow statements
			write!(
				file,
				"#![allow(unused_parens)]\n#![allow(unused_imports)]\n\n",
			)?;

			// general imports
			write!(
				file,
				"use frame_support::{{traits::Get, weights::Weight}};\nuse sp_std::marker::PhantomData;\n\n"
			)?;

			// struct for weights
			write!(file, "pub struct {}<T>(PhantomData<T>);\n", cmd.r#struct)?;

			// trait wrapper
			write!(
				file,
				"impl<T: frame_system::Trait> {}::{} for {}<T> {{\n",
				pallet_string,
				cmd.r#trait,
				cmd.r#struct,
			)?;

			current_pallet = batch.pallet.clone()
		}
=======
// u128 does not serialize well into JSON for `handlebars`, so we represent it as a string.
fn string_serialize<S>(x: &u128, s: S) -> Result<S::Ok, S::Error>
where
    S: serde::Serializer,
{
    s.serialize_str(&x.to_string())
}
>>>>>>> a1c43f97

#[cfg(test)]
mod test {
	use super::*;
	use frame_benchmarking::{BenchmarkBatch, BenchmarkParameter, BenchmarkResults};

	fn test_data(pallet: &[u8], benchmark: &[u8], param: BenchmarkParameter, base: u32, slope: u32) -> BenchmarkBatch {
		let mut results = Vec::new();
		for i in 0 .. 5 {
			results.push(
				BenchmarkResults {
					components: vec![(param, i), (BenchmarkParameter::z, 0)],
					extrinsic_time: (base + slope * i).into(),
					storage_root_time: (base + slope * i).into(),
					reads: (base + slope * i).into(),
					repeat_reads: 0,
					writes: (base + slope * i).into(),
					repeat_writes: 0,
				}
			)
		}

		return BenchmarkBatch {
			pallet: [pallet.to_vec(), b"_pallet".to_vec()].concat(),
			benchmark: [benchmark.to_vec(), b"_benchmark".to_vec()].concat(),
			results,
		}
	}

	fn check_data(benchmark: &BenchmarkData, component: &str, base: u128, slope: u128) {
		assert_eq!(
			benchmark.components,
			vec![
				Component { name: component.to_string(), is_used: true },
				Component { name: "z".to_string(), is_used: false},
			],
		);
		// Weights multiplied by 1,000
		assert_eq!(benchmark.base_weight, base * 1_000);
		assert_eq!(
			benchmark.component_weight,
			vec![ComponentSlope { name: component.to_string(), slope: slope * 1_000 }]
		);
		// DB Reads/Writes are untouched
		assert_eq!(benchmark.base_reads, base);
		assert_eq!(
			benchmark.component_reads,
			vec![ComponentSlope { name: component.to_string(), slope: slope }]
		);
		assert_eq!(benchmark.base_writes, base);
		assert_eq!(
			benchmark.component_writes,
			vec![ComponentSlope { name: component.to_string(), slope: slope }]
		);
	}

	#[test]
	fn map_results_works() {
		let mapped_results = map_results(&[
			test_data(b"first", b"first", BenchmarkParameter::a, 10, 3),
			test_data(b"first", b"second", BenchmarkParameter::b, 9, 2),
			test_data(b"second", b"first", BenchmarkParameter::c, 3, 4),
		]).unwrap();

		let first_benchmark = &mapped_results.get("first_pallet").unwrap()[0];
		assert_eq!(first_benchmark.name, "first_benchmark");
		check_data(first_benchmark, "a", 10, 3);

		let second_benchmark = &mapped_results.get("first_pallet").unwrap()[1];
		assert_eq!(second_benchmark.name, "second_benchmark");
		check_data(second_benchmark, "b", 9, 2);

		let second_pallet_benchmark = &mapped_results.get("second_pallet").unwrap()[0];
		assert_eq!(second_pallet_benchmark.name, "first_benchmark");
		check_data(second_pallet_benchmark, "c", 3, 4);
	}
}<|MERGE_RESOLUTION|>--- conflicted
+++ resolved
@@ -331,65 +331,6 @@
 	}
 }
 
-<<<<<<< HEAD
-			// title of file
-			write!(file, "//! Weights for {}\n", pallet_string)?;
-
-			// auto-generation note
-			write!(
-				file,
-				"//! THIS FILE WAS AUTO-GENERATED USING THE SUBSTRATE BENCHMARK CLI VERSION {}\n",
-				VERSION,
-			)?;
-
-			// date of generation + some settings
-			write!(
-				file,
-				"//! DATE: {}, STEPS: {:?}, REPEAT: {}, LOW RANGE: {:?}, HIGH RANGE: {:?}\n",
-				date.format("%Y-%m-%d"),
-				cmd.steps,
-				cmd.repeat,
-				cmd.lowest_range_values,
-				cmd.highest_range_values,
-			)?;
-
-			// more settings
-			write!(
-				file,
-				"//! EXECUTION: {:?}, WASM-EXECUTION: {}, CHAIN: {:?}, DB CACHE: {}\n\n",
-				cmd.execution,
-				cmd.wasm_method,
-				cmd.shared_params.chain,
-				cmd.database_cache_size,
-			)?;
-
-			// allow statements
-			write!(
-				file,
-				"#![allow(unused_parens)]\n#![allow(unused_imports)]\n\n",
-			)?;
-
-			// general imports
-			write!(
-				file,
-				"use frame_support::{{traits::Get, weights::Weight}};\nuse sp_std::marker::PhantomData;\n\n"
-			)?;
-
-			// struct for weights
-			write!(file, "pub struct {}<T>(PhantomData<T>);\n", cmd.r#struct)?;
-
-			// trait wrapper
-			write!(
-				file,
-				"impl<T: frame_system::Trait> {}::{} for {}<T> {{\n",
-				pallet_string,
-				cmd.r#trait,
-				cmd.r#struct,
-			)?;
-
-			current_pallet = batch.pallet.clone()
-		}
-=======
 // u128 does not serialize well into JSON for `handlebars`, so we represent it as a string.
 fn string_serialize<S>(x: &u128, s: S) -> Result<S::Ok, S::Error>
 where
@@ -397,7 +338,6 @@
 {
     s.serialize_str(&x.to_string())
 }
->>>>>>> a1c43f97
 
 #[cfg(test)]
 mod test {
