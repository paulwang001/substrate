--- conflicted
+++ resolved
@@ -1,9 +1,5 @@
 (module
-<<<<<<< HEAD
-	(import "env" "ext_transfer" (func $ext_transfer (param i32 i32 i32 i32) (result i32)))
-=======
 	(import "env" "ext_transfer" (func $ext_transfer (param i32 i32 i32 i32)))
->>>>>>> 60e3a693
 	(import "env" "ext_set_storage" (func $ext_set_storage (param i32 i32 i32)))
 	(import "env" "ext_clear_storage" (func $ext_clear_storage (param i32)))
 	(import "env" "ext_set_rent_allowance" (func $ext_set_rent_allowance (param i32 i32)))
@@ -28,16 +24,7 @@
 
 	;; transfer 50 to CHARLIE
 	(func $call_2
-<<<<<<< HEAD
-		(call $assert
-			(i32.eq
-				(call $ext_transfer (i32.const 68) (i32.const 8) (i32.const 76) (i32.const 8))
-				(i32.const 0)
-			)
-		)
-=======
 		(call $ext_transfer (i32.const 68) (i32.const 8) (i32.const 76) (i32.const 8))
->>>>>>> 60e3a693
 	)
 
 	;; do nothing
@@ -102,12 +89,9 @@
 	;; Encoding of 10 in balance
 	(data (i32.const 0) "\28")
 
-<<<<<<< HEAD
-=======
 	;; Size of the buffer at address 0
 	(data (i32.const 64) "\40")
 
->>>>>>> 60e3a693
 	;; encoding of Charlies's account id
 	(data (i32.const 68) "\03")
 
