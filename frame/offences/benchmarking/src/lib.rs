--- conflicted
+++ resolved
@@ -24,11 +24,7 @@
 use sp_std::prelude::*;
 use sp_std::vec;
 
-<<<<<<< HEAD
-use frame_system::{RawOrigin, Module as System, Config as SystemConfig};
-=======
 use frame_system::{RawOrigin, Module as System, Config as SystemTrait};
->>>>>>> 21fe14af
 use frame_benchmarking::{benchmarks, account};
 use frame_support::traits::{Currency, OnInitialize};
 
@@ -81,8 +77,8 @@
 	}
 }
 
-type LookupSourceOf<T> = <<T as SystemConfig>::Lookup as StaticLookup>::Source;
-type BalanceOf<T> = <<T as StakingTrait>::Currency as Currency<<T as SystemConfig>::AccountId>>::Balance;
+type LookupSourceOf<T> = <<T as SystemTrait>::Lookup as StaticLookup>::Source;
+type BalanceOf<T> = <<T as StakingTrait>::Currency as Currency<<T as SystemTrait>::AccountId>>::Balance;
 
 struct Offender<T: Config> {
 	pub controller: T::AccountId,
@@ -180,11 +176,7 @@
 }
 
 #[cfg(test)]
-<<<<<<< HEAD
-fn check_events<T: Trait, I: Iterator<Item = <T as SystemConfig>::Event>>(expected: I) {
-=======
 fn check_events<T: Config, I: Iterator<Item = <T as SystemTrait>::Event>>(expected: I) {
->>>>>>> 21fe14af
 	let events = System::<T>::events() .into_iter()
 		.map(|frame_system::EventRecord { event, .. }| event).collect::<Vec<_>>();
 	let expected = expected.collect::<Vec<_>>();
