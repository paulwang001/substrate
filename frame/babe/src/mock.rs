// Copyright 2019-2020 Parity Technologies (UK) Ltd.
// This file is part of Substrate.

// Substrate is free software: you can redistribute it and/or modify
// it under the terms of the GNU General Public License as published by
// the Free Software Foundation, either version 3 of the License, or
// (at your option) any later version.

// Substrate is distributed in the hope that it will be useful,
// but WITHOUT ANY WARRANTY; without even the implied warranty of
// MERCHANTABILITY or FITNESS FOR A PARTICULAR PURPOSE.  See the
// GNU General Public License for more details.

// You should have received a copy of the GNU General Public License
// along with Substrate.  If not, see <http://www.gnu.org/licenses/>.

//! Test utilities
#![allow(dead_code, unused_imports)]

use codec::Encode;
use super::{Trait, Module, GenesisConfig, CurrentSlot};
use sp_consensus_babe::AuthorityId;
use sp_runtime::{
	Perbill, impl_opaque_keys,
	testing::{Header, UintAuthorityId, Digest, DigestItem},
	traits::{IdentityLookup, OnInitialize},
};
use sp_version::RuntimeVersion;
use frame_system::InitKind;
use frame_support::{impl_outer_origin, parameter_types, StorageValue, weights::Weight};
use sp_io;
use sp_core::{H256, Blake2Hasher};

impl_outer_origin!{
	pub enum Origin for Test  where system = frame_system {}
}

type DummyValidatorId = u64;

// Workaround for https://github.com/rust-lang/rust/issues/26925 . Remove when sorted.
#[derive(Clone, PartialEq, Eq, Debug)]
pub struct Test;

parameter_types! {
	pub const BlockHashCount: u64 = 250;
	pub const MaximumBlockWeight: Weight = 1024;
	pub const MaximumBlockLength: u32 = 2 * 1024;
	pub const AvailableBlockRatio: Perbill = Perbill::one();
	pub const MinimumPeriod: u64 = 1;
	pub const EpochDuration: u64 = 3;
	pub const ExpectedBlockTime: u64 = 1;
	pub const DisabledValidatorsThreshold: Perbill = Perbill::from_percent(16);
}

impl frame_system::Trait for Test {
	type Origin = Origin;
	type Index = u64;
	type BlockNumber = u64;
	type Call = ();
	type Hash = H256;
	type Version = ();
	type Hashing = sp_runtime::traits::BlakeTwo256;
	type AccountId = DummyValidatorId;
	type Lookup = IdentityLookup<Self::AccountId>;
	type Header = Header;
	type Event = ();
	type BlockHashCount = BlockHashCount;
	type MaximumBlockWeight = MaximumBlockWeight;
	type AvailableBlockRatio = AvailableBlockRatio;
	type MaximumBlockLength = MaximumBlockLength;
	type ModuleToIndex = ();
}

impl_opaque_keys! {
	pub struct MockSessionKeys {
		pub dummy: UintAuthorityId,
	}
}

impl pallet_session::Trait for Test {
	type Event = ();
	type ValidatorId = <Self as frame_system::Trait>::AccountId;
	type ShouldEndSession = Babe;
<<<<<<< HEAD
	type SessionHandler = (Babe,);
	type OnSessionEnding = ();
=======
	type SessionHandler = (Babe,Babe,);
	type SessionManager = ();
>>>>>>> 09ac2d3c
	type ValidatorIdOf = ();
	type Keys = MockSessionKeys;
	type DisabledValidatorsThreshold = DisabledValidatorsThreshold;
}

impl pallet_timestamp::Trait for Test {
	type Moment = u64;
	type OnTimestampSet = Babe;
	type MinimumPeriod = MinimumPeriod;
}

impl Trait for Test {
	type EpochDuration = EpochDuration;
	type ExpectedBlockTime = ExpectedBlockTime;
	type EpochChangeTrigger = crate::ExternalTrigger;
}

pub fn new_test_ext(authorities: Vec<DummyValidatorId>) -> sp_io::TestExternalities {
	let mut t = frame_system::GenesisConfig::default().build_storage::<Test>().unwrap();
	GenesisConfig {
		authorities: authorities.into_iter().map(|a| (UintAuthorityId(a).to_public_key(), 1)).collect(),
	}.assimilate_storage::<Test>(&mut t).unwrap();
	t.into()
}

pub fn go_to_block(n: u64, s: u64) {
	let pre_digest = make_pre_digest(0, s, [1; 32], [0xff; 64]);
	System::initialize(&n, &Default::default(), &Default::default(), &pre_digest, InitKind::Full);
	System::set_block_number(n);
	if s > 1 {
		CurrentSlot::put(s);
	}
	// includes a call into `Babe::do_initialize`.
	Session::on_initialize(n);
}

/// Slots will grow accordingly to blocks
pub fn progress_to_block(n: u64) {
	let mut slot = Babe::current_slot() + 1;
	for i in System::block_number()+1..=n {
		go_to_block(i, slot);
		slot += 1;
	}
}

pub fn make_pre_digest(
	authority_index: sp_consensus_babe::AuthorityIndex,
	slot_number: sp_consensus_babe::SlotNumber,
	vrf_output: [u8; sp_consensus_babe::VRF_OUTPUT_LENGTH],
	vrf_proof: [u8; sp_consensus_babe::VRF_PROOF_LENGTH],
) -> Digest {
	let digest_data = sp_consensus_babe::RawBabePreDigest::Primary {
		authority_index,
		slot_number,
		vrf_output,
		vrf_proof,
	};
	let log = DigestItem::PreRuntime(sp_consensus_babe::BABE_ENGINE_ID, digest_data.encode());
	Digest { logs: vec![log] }
}

pub type System = frame_system::Module<Test>;
pub type Babe = Module<Test>;
pub type Session = pallet_session::Module<Test>;<|MERGE_RESOLUTION|>--- conflicted
+++ resolved
@@ -81,13 +81,8 @@
 	type Event = ();
 	type ValidatorId = <Self as frame_system::Trait>::AccountId;
 	type ShouldEndSession = Babe;
-<<<<<<< HEAD
 	type SessionHandler = (Babe,);
 	type OnSessionEnding = ();
-=======
-	type SessionHandler = (Babe,Babe,);
-	type SessionManager = ();
->>>>>>> 09ac2d3c
 	type ValidatorIdOf = ();
 	type Keys = MockSessionKeys;
 	type DisabledValidatorsThreshold = DisabledValidatorsThreshold;
