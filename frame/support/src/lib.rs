// This file is part of Substrate.

// Copyright (C) 2017-2020 Parity Technologies (UK) Ltd.
// SPDX-License-Identifier: Apache-2.0

// Licensed under the Apache License, Version 2.0 (the "License");
// you may not use this file except in compliance with the License.
// You may obtain a copy of the License at
//
// 	http://www.apache.org/licenses/LICENSE-2.0
//
// Unless required by applicable law or agreed to in writing, software
// distributed under the License is distributed on an "AS IS" BASIS,
// WITHOUT WARRANTIES OR CONDITIONS OF ANY KIND, either express or implied.
// See the License for the specific language governing permissions and
// limitations under the License.

//! Support code for the runtime.

#![cfg_attr(not(feature = "std"), no_std)]

/// Export ourself as `frame_support` to make tests happy.
extern crate self as frame_support;

#[doc(hidden)]
pub use sp_tracing;

#[cfg(feature = "std")]
pub use serde;
pub use sp_core::Void;
#[doc(hidden)]
pub use sp_std;
#[doc(hidden)]
pub use codec;
#[cfg(feature = "std")]
#[doc(hidden)]
pub use once_cell;
#[doc(hidden)]
pub use paste;
#[cfg(feature = "std")]
#[doc(hidden)]
pub use sp_state_machine::BasicExternalities;
#[doc(hidden)]
pub use sp_io::{storage::root as storage_root, self};
#[doc(hidden)]
pub use sp_runtime::RuntimeDebug;

#[macro_use]
pub mod debug;
#[macro_use]
mod origin;
#[macro_use]
pub mod dispatch;
pub mod storage;
mod hash;
#[macro_use]
pub mod event;
#[macro_use]
pub mod metadata;
#[macro_use]
pub mod genesis_config;
#[macro_use]
pub mod inherent;
#[macro_use]
pub mod unsigned;
#[macro_use]
pub mod error;
pub mod traits;
pub mod weights;
pub mod instances;

pub use self::hash::{
	Twox256, Twox128, Blake2_256, Blake2_128, Identity, Twox64Concat, Blake2_128Concat, Hashable,
	StorageHasher, ReversibleStorageHasher
};
pub use self::storage::{
	StorageValue, StorageMap, StorageDoubleMap, StoragePrefixedMap, IterableStorageMap,
	IterableStorageDoubleMap, migration
};
pub use self::dispatch::{Parameter, Callable};
pub use sp_runtime::{self, ConsensusEngineId, print, traits::Printable};

/// A type that cannot be instantiated.
#[derive(Debug, PartialEq, Eq, Clone)]
pub enum Never {}

/// Create new implementations of the [`Get`](crate::traits::Get) trait.
///
/// The so-called parameter type can be created in four different ways:
///
/// - Using `const` to create a parameter type that provides a `const` getter. It is required that
///   the `value` is const.
///
/// - Declare the parameter type without `const` to have more freedom when creating the value.
///
<<<<<<< HEAD
/// - Using `storage` to create a storage parameter type. This type is special as it tries to
///   load the value from the storage under a fixed key. If the value could not be found in the
///   storage, the given default value will be returned. It is required that the value implements
///   [`Encode`](codec::Encode) and [`Decode`](codec::Decode). The key for looking up the value
///   in the storage is built using the following formula:
=======
/// - Using `storage` to create a storage parameter type. This type is special as it tries to load
///   the value from the storage under a fixed key. If the value could not be found in the storage,
///   the given default value will be returned. It is required that the value implements
///   [`Encode`](codec::Encode) and [`Decode`](codec::Decode). The key for looking up the value in
///   the storage is built using the following formula:
>>>>>>> 40e08ee4
///
///   `twox_128(":" ++ NAME ++ ":")` where `NAME` is the name that is passed as type name.
///
/// - Using `static` to create a static parameter type. Its value is
///   being provided by a static variable with the equivalent name in `UPPER_SNAKE_CASE`. An
///   additional `set` function is provided in this case to alter the static variable. 
///
/// **This is intended for testing ONLY and is ONLY available when `std` is enabled**
///
/// # Examples
///
/// ```
/// # use frame_support::traits::Get;
/// # use frame_support::parameter_types;
/// // This function cannot be used in a const context.
/// fn non_const_expression() -> u64 { 99 }
///
/// const FIXED_VALUE: u64 = 10;
/// parameter_types! {
///    pub const Argument: u64 = 42 + FIXED_VALUE;
///    /// Visibility of the type is optional
///    OtherArgument: u64 = non_const_expression();
///    pub storage StorageArgument: u64 = 5;
///    pub static StaticArgument: u32 = 7;
/// }
///
/// trait Config {
///    type Parameter: Get<u64>;
///    type OtherParameter: Get<u64>;
///    type StorageParameter: Get<u64>;
///    type StaticParameter: Get<u32>;
/// }
///
/// struct Runtime;
/// impl Config for Runtime {
///    type Parameter = Argument;
///    type OtherParameter = OtherArgument;
///    type StorageParameter = StorageArgument;
///    type StaticParameter = StaticArgument;
/// }
///
/// // In testing, `StaticArgument` can be altered later: `StaticArgument::set(8)`.
/// ```
///
/// # Invalid example:
///
/// ```compile_fail
/// # use frame_support::traits::Get;
/// # use frame_support::parameter_types;
/// // This function cannot be used in a const context.
/// fn non_const_expression() -> u64 { 99 }
///
/// parameter_types! {
///    pub const Argument: u64 = non_const_expression();
/// }
/// ```
#[macro_export]
macro_rules! parameter_types {
	(
		$( #[ $attr:meta ] )*
		$vis:vis const $name:ident: $type:ty = $value:expr;
		$( $rest:tt )*
	) => (
		$( #[ $attr ] )*
		$vis struct $name;
		$crate::parameter_types!(IMPL_CONST $name , $type , $value);
		$crate::parameter_types!( $( $rest )* );
	);
	(
		$( #[ $attr:meta ] )*
		$vis:vis $name:ident: $type:ty = $value:expr;
		$( $rest:tt )*
	) => (
		$( #[ $attr ] )*
		$vis struct $name;
		$crate::parameter_types!(IMPL $name, $type, $value);
		$crate::parameter_types!( $( $rest )* );
	);
	(
		$( #[ $attr:meta ] )*
		$vis:vis storage $name:ident: $type:ty = $value:expr;
		$( $rest:tt )*
	) => (
		$( #[ $attr ] )*
		$vis struct $name;
		$crate::parameter_types!(IMPL_STORAGE $name, $type, $value);
		$crate::parameter_types!( $( $rest )* );
	);
	() => ();
	(IMPL_CONST $name:ident, $type:ty, $value:expr) => {
		impl $name {
			/// Returns the value of this parameter type.
			pub const fn get() -> $type {
				$value
			}
		}

		impl<I: From<$type>> $crate::traits::Get<I> for $name {
			fn get() -> I {
				I::from($value)
			}
		}
	};
	(IMPL $name:ident, $type:ty, $value:expr) => {
		impl $name {
			/// Returns the value of this parameter type.
			pub fn get() -> $type {
				$value
			}
		}

		impl<I: From<$type>> $crate::traits::Get<I> for $name {
			fn get() -> I {
				I::from($value)
			}
		}
	};
	(IMPL_STORAGE $name:ident, $type:ty, $value:expr) => {
		impl $name {
			/// Returns the key for this parameter type.
			pub fn key() -> [u8; 16] {
				$crate::sp_io::hashing::twox_128(
					concat!(":", stringify!($name), ":").as_bytes()
				)
			}

			/// Set the value of this parameter type in the storage.
			///
			/// This needs to be executed in an externalities provided
			/// environment.
			pub fn set(value: &$type) {
				$crate::storage::unhashed::put(&Self::key(), value);
			}

			/// Returns the value of this parameter type.
			///
			/// This needs to be executed in an externalities provided
			/// environment.
			pub fn get() -> $type {
				$crate::storage::unhashed::get(&Self::key()).unwrap_or_else(|| $value)
			}
		}

		impl<I: From<$type>> $crate::traits::Get<I> for $name {
			fn get() -> I {
				I::from(Self::get())
			}
		}
	};
	(
		$(
			$( #[ $attr:meta ] )*
			$vis:vis static $name:ident: $type:ty = $value:expr;
		)*
	) => (
		$crate::parameter_types_impl_thread_local!(
			$(
				$( #[ $attr ] )*
				$vis static $name: $type = $value;
			)*
		);
	);
}

#[cfg(not(feature = "std"))]
#[macro_export]
macro_rules! parameter_types_impl_thread_local {
	( $( $any:tt )* ) => {
		compile_error!("static parameter types is only available in std and for testing.");
	};
}

#[cfg(feature = "std")]
#[macro_export]
macro_rules! parameter_types_impl_thread_local {
	(
		$(
			$( #[ $attr:meta ] )*
			$vis:vis static $name:ident: $type:ty = $value:expr;
		)*
	) => {
		$crate::parameter_types_impl_thread_local!(
			IMPL_THREAD_LOCAL $( $vis, $name, $type, $value, )*
		);
		$crate::paste::item! {
			$crate::parameter_types!(
				$(
					$( #[ $attr ] )*
					$vis $name: $type = [<$name:snake:upper>].with(|v| v.borrow().clone());
				)*
			);
			$(
				impl $name {
					/// Set the internal value.
					pub fn set(t: $type) {
						[<$name:snake:upper>].with(|v| *v.borrow_mut() = t);
					}
				}
			)*
		}
	};
	(IMPL_THREAD_LOCAL $( $vis:vis, $name:ident, $type:ty, $value:expr, )* ) => {
		$crate::paste::item! {
			thread_local! {
				$(
					pub static [<$name:snake:upper>]: std::cell::RefCell<$type> =
						std::cell::RefCell::new($value);
				)*
			}
		}
	};
}

/// Macro for easily creating a new implementation of both the `Get` and `Contains` traits. Use
/// exactly as with `parameter_types`, only the type must be `Ord`.
#[macro_export]
macro_rules! ord_parameter_types {
	(
		$( #[ $attr:meta ] )*
		$vis:vis const $name:ident: $type:ty = $value:expr;
		$( $rest:tt )*
	) => (
		$( #[ $attr ] )*
		$vis struct $name;
		$crate::parameter_types!{IMPL $name , $type , $value}
		$crate::ord_parameter_types!{IMPL $name , $type , $value}
		$crate::ord_parameter_types!{ $( $rest )* }
	);
	() => ();
	(IMPL $name:ident , $type:ty , $value:expr) => {
		impl $crate::traits::Contains<$type> for $name {
			fn contains(t: &$type) -> bool { &$value == t }
			fn sorted_members() -> $crate::sp_std::prelude::Vec<$type> { vec![$value] }
			fn count() -> usize { 1 }
			#[cfg(feature = "runtime-benchmarks")]
			fn add(_: &$type) {}
		}
	}
}

#[doc(inline)]
pub use frame_support_procedural::{
	decl_storage, construct_runtime, transactional, RuntimeDebugNoBound
};

/// Derive [`Clone`] but do not bound any generic.
///
/// This is useful for type generic over runtime:
/// ```
/// # use frame_support::CloneNoBound;
/// trait Trait {
///		type C: Clone;
/// }
///
/// // Foo implements [`Clone`] because `C` bounds [`Clone`].
/// // Otherwise compilation will fail with an output telling `c` doesn't implement [`Clone`].
/// #[derive(CloneNoBound)]
/// struct Foo<T: Trait> {
///		c: T::C,
/// }
/// ```
pub use frame_support_procedural::CloneNoBound;

/// Derive [`Eq`] but do not bound any generic.
///
/// This is useful for type generic over runtime:
/// ```
/// # use frame_support::{EqNoBound, PartialEqNoBound};
/// trait Trait {
///		type C: Eq;
/// }
///
/// // Foo implements [`Eq`] because `C` bounds [`Eq`].
/// // Otherwise compilation will fail with an output telling `c` doesn't implement [`Eq`].
/// #[derive(PartialEqNoBound, EqNoBound)]
/// struct Foo<T: Trait> {
///		c: T::C,
/// }
/// ```
pub use frame_support_procedural::EqNoBound;

/// Derive [`PartialEq`] but do not bound any generic.
///
/// This is useful for type generic over runtime:
/// ```
/// # use frame_support::PartialEqNoBound;
/// trait Trait {
///		type C: PartialEq;
/// }
///
/// // Foo implements [`PartialEq`] because `C` bounds [`PartialEq`].
/// // Otherwise compilation will fail with an output telling `c` doesn't implement [`PartialEq`].
/// #[derive(PartialEqNoBound)]
/// struct Foo<T: Trait> {
///		c: T::C,
/// }
/// ```
pub use frame_support_procedural::PartialEqNoBound;

/// Derive [`Debug`] but do not bound any generic.
///
/// This is useful for type generic over runtime:
/// ```
/// # use frame_support::DebugNoBound;
/// # use core::fmt::Debug;
/// trait Trait {
///		type C: Debug;
/// }
///
/// // Foo implements [`Debug`] because `C` bounds [`Debug`].
/// // Otherwise compilation will fail with an output telling `c` doesn't implement [`Debug`].
/// #[derive(DebugNoBound)]
/// struct Foo<T: Trait> {
///		c: T::C,
/// }
/// ```
pub use frame_support_procedural::DebugNoBound;

/// Assert the annotated function is executed within a storage transaction.
///
/// The assertion is enabled for native execution and when `debug_assertions` are enabled.
///
/// # Example
///
/// ```
/// # use frame_support::{
/// # 	require_transactional, transactional, dispatch::DispatchResult
/// # };
///
/// #[require_transactional]
/// fn update_all(value: u32) -> DispatchResult {
/// 	// Update multiple storages.
/// 	// Return `Err` to indicate should revert.
/// 	Ok(())
/// }
///
/// #[transactional]
/// fn safe_update(value: u32) -> DispatchResult {
/// 	// This is safe
/// 	update_all(value)
/// }
///
/// fn unsafe_update(value: u32) -> DispatchResult {
/// 	// this may panic if unsafe_update is not called within a storage transaction
/// 	update_all(value)
/// }
/// ```
pub use frame_support_procedural::require_transactional;

/// Convert the current crate version into a [`PalletVersion`](crate::traits::PalletVersion).
///
/// It uses the `CARGO_PKG_VERSION_MAJOR`, `CARGO_PKG_VERSION_MINOR` and
/// `CARGO_PKG_VERSION_PATCH` environment variables to fetch the crate version.
/// This means that the [`PalletVersion`](crate::traits::PalletVersion)
/// object will correspond to the version of the crate the macro is called in!
///
/// # Example
///
/// ```
/// # use frame_support::{traits::PalletVersion, crate_to_pallet_version};
/// const Version: PalletVersion = crate_to_pallet_version!();
/// ```
pub use frame_support_procedural::crate_to_pallet_version;

/// Return Err of the expression: `return Err($expression);`.
///
/// Used as `fail!(expression)`.
#[macro_export]
macro_rules! fail {
	( $y:expr ) => {{
		return Err($y.into());
	}}
}

/// Evaluate `$x:expr` and if not true return `Err($y:expr)`.
///
/// Used as `ensure!(expression_to_ensure, expression_to_return_on_false)`.
#[macro_export]
macro_rules! ensure {
	( $x:expr, $y:expr $(,)? ) => {{
		if !$x {
			$crate::fail!($y);
		}
	}}
}

/// Evaluate an expression, assert it returns an expected `Err` value and that
/// runtime storage has not been mutated (i.e. expression is a no-operation).
///
/// Used as `assert_noop(expression_to_assert, expected_error_expression)`.
#[macro_export]
#[cfg(feature = "std")]
macro_rules! assert_noop {
	(
		$x:expr,
		$y:expr $(,)?
	) => {
		let h = $crate::storage_root();
		$crate::assert_err!($x, $y);
		assert_eq!(h, $crate::storage_root());
	}
}

/// Assert an expression returns an error specified.
///
/// Used as `assert_err!(expression_to_assert, expected_error_expression)`
#[macro_export]
#[cfg(feature = "std")]
macro_rules! assert_err {
	( $x:expr , $y:expr $(,)? ) => {
		assert_eq!($x, Err($y.into()));
	}
}

/// Assert an expression returns an error specified.
///
/// This can be used on`DispatchResultWithPostInfo` when the post info should
/// be ignored.
#[macro_export]
#[cfg(feature = "std")]
macro_rules! assert_err_ignore_postinfo {
	( $x:expr , $y:expr $(,)? ) => {
		$crate::assert_err!($x.map(|_| ()).map_err(|e| e.error), $y);
	}
}

/// Assert an expression returns error with the given weight.
#[macro_export]
#[cfg(feature = "std")]
macro_rules! assert_err_with_weight {
	($call:expr, $err:expr, $weight:expr $(,)? ) => {
		if let Err(dispatch_err_with_post) = $call {
			$crate::assert_err!($call.map(|_| ()).map_err(|e| e.error), $err);
			assert_eq!(dispatch_err_with_post.post_info.actual_weight, $weight.into());
		} else {
			panic!("expected Err(_), got Ok(_).")
		}
	}
}

/// Panic if an expression doesn't evaluate to `Ok`.
///
/// Used as `assert_ok!(expression_to_assert, expected_ok_expression)`,
/// or `assert_ok!(expression_to_assert)` which would assert against `Ok(())`.
#[macro_export]
#[cfg(feature = "std")]
macro_rules! assert_ok {
	( $x:expr $(,)? ) => {
		let is = $x;
		match is {
			Ok(_) => (),
			_ => assert!(false, "Expected Ok(_). Got {:#?}", is),
		}
	};
	( $x:expr, $y:expr $(,)? ) => {
		assert_eq!($x, Ok($y));
	}
}

#[cfg(feature = "std")]
#[doc(hidden)]
pub use serde::{Serialize, Deserialize};

#[cfg(test)]
mod tests {
	use super::*;
	use codec::{Codec, EncodeLike};
	use frame_metadata::{
		DecodeDifferent, StorageEntryMetadata, StorageMetadata, StorageEntryType,
		StorageEntryModifier, DefaultByteGetter, StorageHasher,
	};
	use sp_std::{marker::PhantomData, result};
	use sp_io::TestExternalities;

	/// Kind of alias for `Config` trait. Deprecated as `Trait` is renamed `Config`.
	pub trait Trait: Config {}
	impl<T: Config> Trait for T {}
	pub trait Config: 'static {
		type BlockNumber: Codec + EncodeLike + Default;
		type Origin;
		type PalletInfo: crate::traits::PalletInfo;
		type DbWeight: crate::traits::Get<crate::weights::RuntimeDbWeight>;
	}

	mod module {
		#![allow(dead_code)]

		use super::{Trait, Config};

		decl_module! {
			pub struct Module<T: Trait> for enum Call where origin: T::Origin, system=self  {}
		}
	}
	use self::module::Module;

	decl_storage! {
		trait Store for Module<T: Trait> as Test {
			pub Data get(fn data) build(|_| vec![(15u32, 42u64)]):
				map hasher(twox_64_concat) u32 => u64;
			pub OptionLinkedMap: map hasher(blake2_128_concat) u32 => Option<u32>;
			pub GenericData get(fn generic_data):
				map hasher(identity) T::BlockNumber => T::BlockNumber;
			pub GenericData2 get(fn generic_data2):
				map hasher(blake2_128_concat) T::BlockNumber => Option<T::BlockNumber>;
			pub DataDM config(test_config) build(|_| vec![(15u32, 16u32, 42u64)]):
				double_map hasher(twox_64_concat) u32, hasher(blake2_128_concat) u32 => u64;
			pub GenericDataDM:
				double_map hasher(blake2_128_concat) T::BlockNumber, hasher(identity) T::BlockNumber
				=> T::BlockNumber;
			pub GenericData2DM:
				double_map hasher(blake2_128_concat) T::BlockNumber, hasher(twox_64_concat) T::BlockNumber
				=> Option<T::BlockNumber>;
			pub AppendableDM:
				double_map hasher(blake2_128_concat) u32, hasher(blake2_128_concat) T::BlockNumber => Vec<u32>;
		}
	}

	struct Test;
	impl Config for Test {
		type BlockNumber = u32;
		type Origin = u32;
		type PalletInfo = ();
		type DbWeight = ();
	}

	fn new_test_ext() -> TestExternalities {
		GenesisConfig::default().build_storage().unwrap().into()
	}

	type Map = Data;

	trait Sorted { fn sorted(self) -> Self; }
	impl<T: Ord> Sorted for Vec<T> {
		fn sorted(mut self) -> Self {
			self.sort();
			self
		}
	}

	#[test]
	fn map_issue_3318() {
		new_test_ext().execute_with(|| {
			OptionLinkedMap::insert(1, 1);
			assert_eq!(OptionLinkedMap::get(1), Some(1));
			OptionLinkedMap::insert(1, 2);
			assert_eq!(OptionLinkedMap::get(1), Some(2));
		});
	}

	#[test]
	fn map_swap_works() {
		new_test_ext().execute_with(|| {
			OptionLinkedMap::insert(0, 0);
			OptionLinkedMap::insert(1, 1);
			OptionLinkedMap::insert(2, 2);
			OptionLinkedMap::insert(3, 3);

			let collect = || OptionLinkedMap::iter().collect::<Vec<_>>().sorted();
			assert_eq!(collect(), vec![(0, 0), (1, 1), (2, 2), (3, 3)]);

			// Two existing
			OptionLinkedMap::swap(1, 2);
			assert_eq!(collect(), vec![(0, 0), (1, 2), (2, 1), (3, 3)]);

			// Back to normal
			OptionLinkedMap::swap(2, 1);
			assert_eq!(collect(), vec![(0, 0), (1, 1), (2, 2), (3, 3)]);

			// Left existing
			OptionLinkedMap::swap(2, 5);
			assert_eq!(collect(), vec![(0, 0), (1, 1), (3, 3), (5, 2)]);

			// Right existing
			OptionLinkedMap::swap(5, 2);
			assert_eq!(collect(), vec![(0, 0), (1, 1), (2, 2), (3, 3)]);
		});
	}

	#[test]
	fn double_map_swap_works() {
		new_test_ext().execute_with(|| {
			DataDM::insert(0, 1, 1);
			DataDM::insert(1, 0, 2);
			DataDM::insert(1, 1, 3);

			let get_all = || vec![
				DataDM::get(0, 1),
				DataDM::get(1, 0),
				DataDM::get(1, 1),
				DataDM::get(2, 0),
				DataDM::get(2, 1),
			];
			assert_eq!(get_all(), vec![1, 2, 3, 0, 0]);

			// Two existing
			DataDM::swap(0, 1, 1, 0);
			assert_eq!(get_all(), vec![2, 1, 3, 0, 0]);

			// Left existing
			DataDM::swap(1, 0, 2, 0);
			assert_eq!(get_all(), vec![2, 0, 3, 1, 0]);

			// Right existing
			DataDM::swap(2, 1, 1, 1);
			assert_eq!(get_all(), vec![2, 0, 0, 1, 3]);
		});
	}

	#[test]
	fn map_basic_insert_remove_should_work() {
		new_test_ext().execute_with(|| {
			// initialized during genesis
			assert_eq!(Map::get(&15u32), 42u64);

			// get / insert / take
			let key = 17u32;
			assert_eq!(Map::get(&key), 0u64);
			Map::insert(key, 4u64);
			assert_eq!(Map::get(&key), 4u64);
			assert_eq!(Map::take(&key), 4u64);
			assert_eq!(Map::get(&key), 0u64);

			// mutate
			Map::mutate(&key, |val| {
				*val = 15;
			});
			assert_eq!(Map::get(&key), 15u64);

			// remove
			Map::remove(&key);
			assert_eq!(Map::get(&key), 0u64);
		});
	}

	#[test]
	fn map_iteration_should_work() {
		new_test_ext().execute_with(|| {
			assert_eq!(Map::iter().collect::<Vec<_>>().sorted(), vec![(15, 42)]);
			// insert / remove
			let key = 17u32;
			Map::insert(key, 4u64);
			assert_eq!(Map::iter().collect::<Vec<_>>().sorted(), vec![(15, 42), (key, 4)]);
			assert_eq!(Map::take(&15), 42u64);
			assert_eq!(Map::take(&key), 4u64);
			assert_eq!(Map::iter().collect::<Vec<_>>().sorted(), vec![]);

			// Add couple of more elements
			Map::insert(key, 42u64);
			assert_eq!(Map::iter().collect::<Vec<_>>().sorted(), vec![(key, 42)]);
			Map::insert(key + 1, 43u64);
			assert_eq!(Map::iter().collect::<Vec<_>>().sorted(), vec![(key, 42), (key + 1, 43)]);

			// mutate
			let key = key + 2;
			Map::mutate(&key, |val| {
				*val = 15;
			});
			assert_eq!(Map::iter().collect::<Vec<_>>().sorted(), vec![(key - 2, 42), (key - 1, 43), (key, 15)]);
			Map::mutate(&key, |val| {
				*val = 17;
			});
			assert_eq!(Map::iter().collect::<Vec<_>>().sorted(), vec![(key - 2, 42), (key - 1, 43), (key, 17)]);

			// remove first
			Map::remove(&key);
			assert_eq!(Map::iter().collect::<Vec<_>>().sorted(), vec![(key - 2, 42), (key - 1, 43)]);

			// remove last from the list
			Map::remove(&(key - 2));
			assert_eq!(Map::iter().collect::<Vec<_>>().sorted(), vec![(key - 1, 43)]);

			// remove the last element
			Map::remove(&(key - 1));
			assert_eq!(Map::iter().collect::<Vec<_>>().sorted(), vec![]);
		});
	}

	#[test]
	fn double_map_basic_insert_remove_remove_prefix_should_work() {
		new_test_ext().execute_with(|| {
			type DoubleMap = DataDM;
			// initialized during genesis
			assert_eq!(DoubleMap::get(&15u32, &16u32), 42u64);

			// get / insert / take
			let key1 = 17u32;
			let key2 = 18u32;
			assert_eq!(DoubleMap::get(&key1, &key2), 0u64);
			DoubleMap::insert(&key1, &key2, &4u64);
			assert_eq!(DoubleMap::get(&key1, &key2), 4u64);
			assert_eq!(DoubleMap::take(&key1, &key2), 4u64);
			assert_eq!(DoubleMap::get(&key1, &key2), 0u64);

			// mutate
			DoubleMap::mutate(&key1, &key2, |val| {
				*val = 15;
			});
			assert_eq!(DoubleMap::get(&key1, &key2), 15u64);

			// remove
			DoubleMap::remove(&key1, &key2);
			assert_eq!(DoubleMap::get(&key1, &key2), 0u64);

			// remove prefix
			DoubleMap::insert(&key1, &key2, &4u64);
			DoubleMap::insert(&key1, &(key2 + 1), &4u64);
			DoubleMap::insert(&(key1 + 1), &key2, &4u64);
			DoubleMap::insert(&(key1 + 1), &(key2 + 1), &4u64);
			DoubleMap::remove_prefix(&key1);
			assert_eq!(DoubleMap::get(&key1, &key2), 0u64);
			assert_eq!(DoubleMap::get(&key1, &(key2 + 1)), 0u64);
			assert_eq!(DoubleMap::get(&(key1 + 1), &key2), 4u64);
			assert_eq!(DoubleMap::get(&(key1 + 1), &(key2 + 1)), 4u64);

		});
	}

	#[test]
	fn double_map_append_should_work() {
		new_test_ext().execute_with(|| {
			type DoubleMap = AppendableDM<Test>;

			let key1 = 17u32;
			let key2 = 18u32;

			DoubleMap::insert(&key1, &key2, &vec![1]);
			DoubleMap::append(&key1, &key2, 2);
			assert_eq!(DoubleMap::get(&key1, &key2), &[1, 2]);
		});
	}

	#[test]
	fn double_map_mutate_exists_should_work() {
		new_test_ext().execute_with(|| {
			type DoubleMap = DataDM;

			let (key1, key2) = (11, 13);

			// mutated
			DoubleMap::mutate_exists(key1, key2, |v| *v = Some(1));
			assert_eq!(DoubleMap::get(&key1, key2), 1);

			// removed if mutated to `None`
			DoubleMap::mutate_exists(key1, key2, |v| *v = None);
			assert!(!DoubleMap::contains_key(&key1, key2));
		});
	}

	#[test]
	fn double_map_try_mutate_exists_should_work() {
		new_test_ext().execute_with(|| {
			type DoubleMap = DataDM;
			type TestResult = result::Result<(), &'static str>;

			let (key1, key2) = (11, 13);

			// mutated if `Ok`
			assert_ok!(DoubleMap::try_mutate_exists(key1, key2, |v| -> TestResult {
				*v = Some(1);
				Ok(())
			}));
			assert_eq!(DoubleMap::get(&key1, key2), 1);

			// no-op if `Err`
			assert_noop!(DoubleMap::try_mutate_exists(key1, key2, |v| -> TestResult {
				*v = Some(2);
				Err("nah")
			}), "nah");

			// removed if mutated to`None`
			assert_ok!(DoubleMap::try_mutate_exists(key1, key2, |v| -> TestResult {
				*v = None;
				Ok(())
			}));
			assert!(!DoubleMap::contains_key(&key1, key2));
		});
	}

	const EXPECTED_METADATA: StorageMetadata = StorageMetadata {
		prefix: DecodeDifferent::Encode("Test"),
		entries: DecodeDifferent::Encode(
			&[
				StorageEntryMetadata {
					name: DecodeDifferent::Encode("Data"),
					modifier: StorageEntryModifier::Default,
					ty: StorageEntryType::Map{
						hasher: StorageHasher::Twox64Concat,
						key: DecodeDifferent::Encode("u32"),
						value: DecodeDifferent::Encode("u64"),
						unused: false,
					},
					default: DecodeDifferent::Encode(
						DefaultByteGetter(&__GetByteStructData(PhantomData::<Test>))
					),
					documentation: DecodeDifferent::Encode(&[]),
				},
				StorageEntryMetadata {
					name: DecodeDifferent::Encode("OptionLinkedMap"),
					modifier: StorageEntryModifier::Optional,
					ty: StorageEntryType::Map {
						hasher: StorageHasher::Blake2_128Concat,
						key: DecodeDifferent::Encode("u32"),
						value: DecodeDifferent::Encode("u32"),
						unused: false,
					},
					default: DecodeDifferent::Encode(
						DefaultByteGetter(&__GetByteStructOptionLinkedMap(PhantomData::<Test>))
					),
					documentation: DecodeDifferent::Encode(&[]),
				},
				StorageEntryMetadata {
					name: DecodeDifferent::Encode("GenericData"),
					modifier: StorageEntryModifier::Default,
					ty: StorageEntryType::Map{
						hasher: StorageHasher::Identity,
						key: DecodeDifferent::Encode("T::BlockNumber"),
						value: DecodeDifferent::Encode("T::BlockNumber"),
						unused: false
					},
					default: DecodeDifferent::Encode(
						DefaultByteGetter(&__GetByteStructGenericData(PhantomData::<Test>))
					),
					documentation: DecodeDifferent::Encode(&[]),
				},
				StorageEntryMetadata {
					name: DecodeDifferent::Encode("GenericData2"),
					modifier: StorageEntryModifier::Optional,
					ty: StorageEntryType::Map{
						hasher: StorageHasher::Blake2_128Concat,
						key: DecodeDifferent::Encode("T::BlockNumber"),
						value: DecodeDifferent::Encode("T::BlockNumber"),
						unused: false
					},
					default: DecodeDifferent::Encode(
						DefaultByteGetter(&__GetByteStructGenericData2(PhantomData::<Test>))
					),
					documentation: DecodeDifferent::Encode(&[]),
				},
				StorageEntryMetadata {
					name: DecodeDifferent::Encode("DataDM"),
					modifier: StorageEntryModifier::Default,
					ty: StorageEntryType::DoubleMap{
						hasher: StorageHasher::Twox64Concat,
						key1: DecodeDifferent::Encode("u32"),
						key2: DecodeDifferent::Encode("u32"),
						value: DecodeDifferent::Encode("u64"),
						key2_hasher: StorageHasher::Blake2_128Concat,
					},
					default: DecodeDifferent::Encode(
						DefaultByteGetter(&__GetByteStructDataDM(PhantomData::<Test>))
					),
					documentation: DecodeDifferent::Encode(&[]),
				},
				StorageEntryMetadata {
					name: DecodeDifferent::Encode("GenericDataDM"),
					modifier: StorageEntryModifier::Default,
					ty: StorageEntryType::DoubleMap{
						hasher: StorageHasher::Blake2_128Concat,
						key1: DecodeDifferent::Encode("T::BlockNumber"),
						key2: DecodeDifferent::Encode("T::BlockNumber"),
						value: DecodeDifferent::Encode("T::BlockNumber"),
						key2_hasher: StorageHasher::Identity,
					},
					default: DecodeDifferent::Encode(
						DefaultByteGetter(&__GetByteStructGenericDataDM(PhantomData::<Test>))
					),
					documentation: DecodeDifferent::Encode(&[]),
				},
				StorageEntryMetadata {
					name: DecodeDifferent::Encode("GenericData2DM"),
					modifier: StorageEntryModifier::Optional,
					ty: StorageEntryType::DoubleMap{
						hasher: StorageHasher::Blake2_128Concat,
						key1: DecodeDifferent::Encode("T::BlockNumber"),
						key2: DecodeDifferent::Encode("T::BlockNumber"),
						value: DecodeDifferent::Encode("T::BlockNumber"),
						key2_hasher: StorageHasher::Twox64Concat,
					},
					default: DecodeDifferent::Encode(
						DefaultByteGetter(&__GetByteStructGenericData2DM(PhantomData::<Test>))
					),
					documentation: DecodeDifferent::Encode(&[]),
				},
				StorageEntryMetadata {
					name: DecodeDifferent::Encode("AppendableDM"),
					modifier: StorageEntryModifier::Default,
					ty: StorageEntryType::DoubleMap{
						hasher: StorageHasher::Blake2_128Concat,
						key1: DecodeDifferent::Encode("u32"),
						key2: DecodeDifferent::Encode("T::BlockNumber"),
						value: DecodeDifferent::Encode("Vec<u32>"),
						key2_hasher: StorageHasher::Blake2_128Concat,
					},
					default: DecodeDifferent::Encode(
						DefaultByteGetter(&__GetByteStructGenericData2DM(PhantomData::<Test>))
					),
					documentation: DecodeDifferent::Encode(&[]),
				},
			]
		),
	};

	#[test]
	fn store_metadata() {
		let metadata = Module::<Test>::storage_metadata();
		pretty_assertions::assert_eq!(EXPECTED_METADATA, metadata);
	}

	parameter_types! {
		storage StorageParameter: u64 = 10;
	}

	#[test]
	fn check_storage_parameter_type_works() {
		TestExternalities::default().execute_with(|| {
			assert_eq!(sp_io::hashing::twox_128(b":StorageParameter:"), StorageParameter::key());

			assert_eq!(10, StorageParameter::get());

			StorageParameter::set(&300);
			assert_eq!(300, StorageParameter::get());
		})
	}
}

/// prelude to be used alongside pallet macro, for ease of use.
pub mod pallet_prelude {
	pub use sp_std::marker::PhantomData;
	pub use frame_support::traits::{Get, Hooks, IsType, GetPalletVersion, EnsureOrigin};
	#[cfg(feature = "std")]
	pub use frame_support::traits::GenesisBuild;
	pub use frame_support::dispatch::{DispatchResultWithPostInfo, Parameter, DispatchError};
	pub use frame_support::storage::types::{
		StorageValue, StorageMap, StorageDoubleMap, ValueQuery, OptionQuery,
	};
	pub use frame_support::{
		EqNoBound, PartialEqNoBound, RuntimeDebugNoBound, DebugNoBound, CloneNoBound
	};
	pub use codec::{Encode, Decode};
	pub use sp_inherents::{InherentData, InherentIdentifier, ProvideInherent};
	pub use crate::weights::{DispatchClass, Pays, Weight};
	pub use crate::{
		Twox256, Twox128, Blake2_256, Blake2_128, Identity, Twox64Concat, Blake2_128Concat,
		debug, ensure, RuntimeDebug, storage
	};
	pub use sp_runtime::{
		traits::{MaybeSerializeDeserialize, Member, ValidateUnsigned},
		transaction_validity::{
			TransactionSource, TransactionValidity, ValidTransaction, TransactionPriority,
			TransactionTag, TransactionLongevity, TransactionValidityError, InvalidTransaction,
			UnknownTransaction,
		},
	};
}

/// `pallet` attribute macro allows to define a pallet to be used in `construct_runtime!`.
///
/// It is define by a module item:
/// ```ignore
/// #[pallet]
/// mod pallet {
/// ...
/// }
/// ```
///
/// Inside the module the macro will parse item with the attribute: `#[pallet::*]`, some attributes
/// are mandatory, some other optional.
///
/// The attribute are explained with the syntax of non instantiable pallets, to see how pallet with
/// instance work see below example.
///
/// Note various type can be automatically imported using pallet_prelude in frame_support and
/// frame_system:
/// ```ignore
/// #[pallet]
/// mod {
///		use frame_support::pallet_prelude::*;
///		use frame_system::pallet_prelude::*;
///		...
/// }
/// ```
///
/// # Config trait: `#[pallet::config]` mandatory
///
/// The trait defining generics of the pallet.
///
/// Item must be defined as
/// ```ignore
/// #[pallet::config]
/// pub trait Config: frame_system::Config + $optionally_some_other_supertraits
/// $optional_where_clause
/// {
/// ...
/// }
/// ```
/// I.e. a regular trait definition named `Config`, with supertrait `frame_system::Config`,
/// optionally other supertrait and where clause.
///
/// The associated type `Event` is reserved, if defined it must bounds `From<Event>` and
/// `IsType<<Self as frame_system::Config>::Event>`, see `#[pallet::event]` for more information.
///
/// To put `Get` associated type into metadatas, use the attribute `#[pallet::constant]`, e.g.:
/// ```ignore
/// #[pallet::config]
/// pub trait Config: frame_system::Config {
///		#[pallet::constant]
///		type Foo: Get<u32>;
/// }
/// ```
///
/// To bypass the `frame_system::Config` supertrait check, use the attribute
/// `#[pallet::disable_frame_system_supertrait_check]`, e.g.:
/// ```ignore
/// #[pallet::config]
/// #[pallet::disable_frame_system_supertrait_check]
/// pub trait Config: pallet_timestamp::Config {}
/// ```
///
/// ### Macro expansion:
///
/// The macro expand pallet constant metadata with the information given by `#[pallet::constant]`.
///
/// # Pallet struct placeholder: `#[pallet::pallet]` mandatory
///
/// The placeholder struct, on which is implemented pallet informations.
///
/// Item must be defined as followed:
/// ```ignore
/// #[pallet::pallet]
/// pub struct Pallet<T>(PhantomData<T>);
/// ```
/// I.e. a regular struct definition named `Pallet`, with generic T and no where clause.
///
/// To generate a `Store` trait associating all storages, use the attribute
/// `#[pallet::generate_store($vis trait Store)]`, e.g.:
/// ```ignore
/// #[pallet::pallet]
/// #[pallet::generate_store(pub(super) trait Store)]
/// pub struct Pallet<T>(PhantomData<T>);
/// ```
/// More precisely the store trait contains an associated type for each storage. It is implemented
/// for `Pallet` allowing to access the storage from pallet struct.
///
/// ### Macro expansion:
///
/// The macro add this attribute to the struct definition:
/// ```ignore
/// #[derive(
/// 	frame_support::CloneNoBound,
/// 	frame_support::EqNoBound,
/// 	frame_support::PartialEqNoBound,
/// 	frame_support::RuntimeDebugNoBound,
/// )]
/// ```
///
/// It implements on pallet:
/// * [`GetPalletVersion`]
/// * [`OnGenesis`]: contains some logic to write pallet version into storage.
/// * [`ModuleErrorMetadata`]: using error declared or no metadata.
///
/// If attribute generate_store then macro create the trait `Store` and implement it on `Pallet`.
///
/// # Hooks: `#[pallet::hooks]` mandatory
///
/// Implementation of `Hooks` on `Pallet` allowing to define some specific pallet logic.
///
/// Item must be defined as
/// ```ignore
/// #[pallet::hooks]
/// impl<T: Config> Hooks<BlockNumberFor<T>> for Pallet<T> $optional_where_clause {
/// }
/// ```
/// I.e. a regular trait implementation with generic bound: `T: Config`, for the trait
/// `Hooks<BlockNumberFor<T>>` (they are defined in preludes), for the type `Pallet<T>`
/// and with an optional where clause.
///
/// ### Macro expansion:
///
/// The macro implements the traits `OnInitialize`, `OnFinalize`, `OnRuntimeUpgrade`,
/// `OffchainWorker`, `IntegrityTest` using `Hooks` implementation.
///
/// NOTE: OnRuntimeUpgrade is implemented with `Hooks::on_runtime_upgrade` and some additional
/// logic. E.g. logic to write pallet version into storage.
///
/// # Call: `#[pallet::call]` mandatory
///
/// Implementation of pallet dispatchables.
///
/// Item must be defined as:
/// ```ignore
/// #[pallet::call]
/// impl<T: Config> Pallet<T> {
/// 	/// $some_doc
/// 	#[pallet::weight($ExpressionResultingInWeight)]
/// 	$vis fn $fn_name(
/// 		origin: OriginFor<T>,
/// 		$some_arg: $some_type,
/// 		// or with compact attribute: #[pallet::compact] $some_arg: $some_type,
/// 		...
/// 	) -> DispatchResultWithPostInfo {
/// 		...
/// 	}
/// 	...
/// }
/// ```
/// I.e. a regular type implementation, with generic `T: Config`, on type `Pallet<T>`, with
/// optional where clause.
///
/// Each dispatchable needs to define a weight with `#[pallet::weight($expr)]` attribute,
/// the first argument must be `origin: OriginFor<T>`, compact encoding for argument can be used
/// using `#[pallet::compact]`, function must return DispatchResultWithPostInfo.
///
/// All arguments must implement `Debug`, `PartialEq`, `Eq`, `Decode`, `Encode`, `Clone`. For ease
/// of use just bound trait `Member` available in frame_support::pallet_prelude.
///
/// **WARNING**: modifying dispatchables, changing their order, removing some must be done with
/// care. Indeed this will change the outer runtime call type (which is an enum with one variant
/// per pallet), this outer runtime call can be stored on-chain (e.g. in pallet-scheduler).
/// Thus migration might be needed.
///
/// ### Macro expansion
///
/// The macro create an enum `Call` with one variant per dispatchable. This enum implements:
/// `Clone`, `Eq`, `PartialEq`, `Debug` (with stripped implementation in `not("std")`), `Encode`,
/// `Decode`, `GetDispatchInfo`, `GetCallName`, `UnfilteredDispatchable`.
///
/// The macro implement on `Pallet`, the `Callable` trait and a function `call_functions` which
/// returns the dispatchable metadatas.
///
/// # Extra constants: `#[pallet::extra_constants]` optional
///
/// Allow to define some extra constants to put into constant metadata.
///
/// Item must be defined as:
/// ```ignore
/// #[pallet::extra_constants]
/// impl<T: Config> Pallet<T> where $optional_where_clause {
/// 	/// $some_doc
/// 	$vis fn $fn_name() -> $some_return_type {
/// 		...
/// 	}
/// 	...
/// }
/// ```
/// I.e. a regular rust implement block with some optional where clause and functions with 0 args,
/// 0 generics, and some return type.
///
/// ### Macro expansion
///
/// The macro add some extra constant to pallet constant metadata.
///
/// # Error: `#[pallet::error]` optional
///
/// Allow to define an error type to be return from dispatchable on error.
/// This error type informations are put into metadata.
///
/// Item must be defined as:
/// ```ignore
/// #[pallet::error]
/// pub enum Error<T> {
/// 	/// $some_optional_doc
/// 	$SomeFieldLessVariant,
/// 	...
/// }
/// ```
/// I.e. a regular rust enum named `Error`, with generic `T` and fieldless variants.
///
/// ### Macro expansion
///
/// The macro implements `Debug` trait and functions `as_u8` using variant position, and `as_str`
/// using variant doc.
///
/// The macro implements `From<Error<T>>` for `&'static str`.
/// The macro implements `From<Error<T>>` for `DispatchError`.
///
/// The macro implements `ModuleErrorMetadata` on `Pallet` defining the `ErrorMetadata` of the
/// pallet.
///
/// # Event: `#[pallet::event]` optional
///
/// Allow to define pallet events, pallet events are stored in the block when they deposited (and
/// removed in next block).
///
/// Item is defined as:
/// ```ignore
/// #[pallet::event]
/// #[pallet::metadata($SomeType = "$Metadata", $SomeOtherType = "$Metadata", ..)] // Optional
/// #[pallet::generate_deposit($visbility fn deposit_event)] // Optional
/// pub enum Event<$some_generic> $optional_where_clause {
/// 	/// Some doc
/// 	$SomeName($SomeType, $YetanotherType, ...),
/// 	...
/// }
/// ```
/// I.e. an enum (with named or unnamed fields variant), named Event, with generic: none or `T` or
/// `T: Config`, and optional where clause.
///
/// Each field must implement `Clone`, `Eq`, `PartialEq`, `Encode`, `Decode`, and `Debug` (on std
/// only).
/// For ease of use just bound trait `Member` available in frame_support::pallet_prelude.
///
/// Variant documentations and field types are put into metadata.
/// The attribute `#[pallet::metadata(..)]` allows to specify the metadata to put for some types.
///
/// The metadata of a type is defined by:
/// * if matching a type in `#[pallet::metadata(..)]`, then the corresponding metadata.
/// * otherwise the type stringified.
///
/// E.g.:
/// ```ignore
/// #[pallet::event]
/// #[pallet::metadata(u32 = "SpecialU32")]
/// pub enum Event<T: Config> {
/// 	Proposed(u32, T::AccountId),
/// }
/// ```
/// will write in event variant metadata `"SpecialU32"` and `"T::AccountId"`.
///
/// The attribute `#[pallet::generate_deposit($visbility fn deposit_event)]` generate a helper
/// function on `Pallet` to deposit event.
///
/// NOTE: For instantiable pallet, event must be generic over T and I.
///
/// ### Macro expansion:
///
/// Macro will add on enum `Event` the attributes:
/// * `#[derive(frame_support::CloneNoBound)]`,
/// * `#[derive(frame_support::EqNoBound)]`,
/// * `#[derive(frame_support::PartialEqNoBound)]`,
/// * `#[derive(codec::Encode)]`,
/// * `#[derive(codec::Decode)]`,
/// * `#[derive(frame_support::RuntimeDebugNoBound)]`
///
/// Macro implements `From<Event<..>>` for ().
///
/// Macro implements metadata function on `Event` returning the `EventMetadata`.
///
/// If `#[pallet::generate_deposit]` then macro implement `fn deposit_event` on `Pallet`.
///
/// # Storage: `#[pallet::storage]` optional
///
/// Allow to define some abstract storage inside runtime storage and also set its metadata.
/// This attribute can be used multiple times.
///
/// Item is defined as:
/// ```ignore
/// #[pallet::storage]
/// #[pallet::getter(fn $getter_name)] // optional
/// $vis type $StorageName<$some_generic> $optional_where_clause = $StorageType<_, $some_generics, ...>;
/// ```
/// I.e. it must be a type alias, with generics: `T` or `T: Config`, aliased type must be one
/// of `StorageValue`, `StorageMap` or `StorageDoubleMap` (defined in frame_support).
/// Their first generic must be `_` as it is written by the macro itself.
///
/// The Prefix generic written by the macro is generated using PalletInfo::name and the name of the
/// storage type.
/// E.g. if runtime name the pallet MyExample the storage `type Foo<T> = ...` use
/// prefixes: `Twox128(b"MyExample") ++ Twox128(b"Foo")`.
///
/// The optional attribute `#[pallet::getter(fn $my_getter_fn_name)]` allow to define a
/// getter function on `Pallet`.
///
/// E.g:
/// ```ignore
/// #[pallet::storage]
/// #[pallet::getter(fn my_storage)]
/// pub(super) type MyStorage<T> = StorageMap<_, Blake2_128Concat, u32, u32>;
/// ```
///
/// NOTE: if the querykind generic parameter is still generic at this stage or is using some type
/// alias then the generation of the getter might fail. In this case getter can be implemented
/// manually.
///
/// ### Macro expansion
///
/// For each storage the macro generate a struct named
/// `_GeneratedPrefixForStorage$NameOfStorage`, implements StorageInstance on it using pallet
/// names and storage name. and use it as first generic of the aliased type.
///
/// The macro implement the function `storage_metadata` on `Pallet` implementing the metadata for
/// storages.
///
/// # Type value: `#[pallet::type_value]` optional
///
/// Helper to define a struct implementing `Get` trait. To ease use of storage types.
/// This attribute can be used multiple time.
///
/// Item is defined as
/// ```ignore
/// #[pallet::type_value]
/// fn $MyDefaultName<$some_generic>() -> $default_type $optional_where_clause { $expr }
/// ```
/// I.e.: a function definition with generics none or `T: Config` and a returned type.
///
/// E.g.:
/// ```ignore
/// #[pallet::type_value]
/// fn MyDefault<T: Config>() -> T::Balance { 3.into() }
/// ```
///
/// NOTE: This attribute is meant to be used alongside `#[pallet::storage]` to defined some
/// specific default value in storage.
///
/// ### Macro expansion
///
/// Macro generate struct with the name of the function and its generic, and implement
/// `Get<$ReturnType>` on it using the provided function block.
///
/// # Genesis config: `#[pallet::genesis_config]` optional
///
/// Allow to define the genesis configuration of the pallet.
///
/// Item is defined as either a type alias or an enum or a struct.
/// It needs to be public and implement trait GenesisBuild with `#[pallet::genesis_build]`.
/// The type generics is constrained to be either none, or `T` or `T: Config`.
///
/// E.g:
/// ```ignore
/// #[pallet::genesis_config]
/// pub struct GenesisConfig<T: Config> {
/// 	_myfield: BalanceOf<T>,
/// }
/// ```
///
/// ### Macro expansion
///
/// Macro will add the following attribute on it:
/// * `#[cfg(feature = "std")]`
/// * `#[derive(Serialize, Deserialize)]`
/// * `#[serde(rename_all = "camelCase")]`
/// * `#[serde(deny_unknown_fields)]`
/// * `#[serde(bound(serialize = ""))]`
/// * `#[serde(bound(deserialize = ""))]`
///
/// # Genesis build: `#[pallet::genesis_build]` optional
///
/// Allow to define how genesis_configuration is built.
///
/// Item is defined as
/// ```ignore
/// #[pallet::genesis_build]
/// impl<T: Config> GenesisBuild<T> for GenesisConfig<$maybe_generics> {
/// 	fn build(&self) { $expr }
/// }
/// ```
/// I.e. a rust trait implementation with generic `T: Config`, of trait `GenesisBuild<T>` on type
/// `GenesisConfig` with generics none or `T`.
///
/// E.g.:
/// ```ignore
/// #[pallet::genesis_build]
/// impl<T: Config> GenesisBuild<T> for GenesisConfig {
/// 	fn build(&self) {}
/// }
/// ```
///
/// ### Macro expansion
///
/// Macro will add the following attribute on it:
/// * `#[cfg(feature = "std")]`
///
/// Macro will implement `sp_runtime::BuildModuleGenesisStorage` using `()` as second generic for
/// non-instantiable pallets.
///
/// # Inherent: `#[pallet::inherent]` optional
///
/// Allow the pallet to provide some inherent:
///
/// Item is defined as:
/// ```ignore
/// #[pallet::inherent]
/// impl<T: Config> ProvideInherent for Pallet<T> {
/// 	// ... regular trait implementation
/// }
/// ```
/// I.e. a trait implementation with bound `T: Config`, of trait `ProvideInherent` for type
/// `Pallet<T>`, and some optional where clause.
///
/// ### Macro expansion
///
/// Macro make currently no use of this information, but it might use this information in the
/// future to give information directly to construct_runtime.
///
/// # Validate unsigned: `#[pallet::validate_unsigned]` optional
///
/// Allow the pallet to validate some unsigned transaction:
///
/// Item is defined as:
/// ```ignore
/// #[pallet::validate_unsigned]
/// impl<T: Config> ValidateUnsigned for Pallet<T> {
/// 	// ... regular trait implementation
/// }
/// ```
/// I.e. a trait implementation with bound `T: Config`, of trait `ValidateUnsigned` for type
/// `Pallet<T>`, and some optional where clause.
///
/// NOTE: There is also `sp_runtime::traits::SignedExtension` that can be used to add some specific
/// logic for transaction validation.
///
/// ### Macro expansion
///
/// Macro make currently no use of this information, but it might use this information in the
/// future to give information directly to construct_runtime.
///
/// # Origin: `#[pallet::origin]` optional
///
/// Allow to define some origin for the pallet.
///
/// Item must be either a type alias or an enum or a struct. It needs to be public.
///
/// E.g.:
/// ```ignore
/// #[pallet::origin]
/// pub struct Origin<T>(PhantomData<(T)>);
/// ```
///
/// **WARNING**: modifying origin changes the outer runtime origin. This outer runtime origin can
/// be stored on-chain (e.g. in pallet-scheduler), thus any change must be done with care as it
/// might require some migration.
///
/// NOTE: for instantiable pallet, origin must be generic over T and I.
///
/// # General notes on instantiable pallet
///
/// An instantiable pallet is one where Config is generic, i.e. `Config<I>`. This allow runtime to
/// implement multiple instance of the pallet, by using different type for the generic.
/// This is the sole purpose of the generic `I`.
/// But because `PalletInfo` requires `Pallet` placeholder to be static it is important to bound
/// `'static` whenever `PalletInfo` can be used.
/// And in order to have instantiable pallet usable as a regular pallet without instance, it is
/// important to bound `= ()` on every types.
///
/// Thus impl bound look like `impl<T: Config<I>, I: 'static>`, and types look like
/// `SomeType<T, I=()>` or `SomeType<T: Config<I>, I: 'static = ()>`.
///
/// # Example for pallet without instance.
///
/// ```
/// #[frame_support::pallet]
/// // NOTE: Example is name of the pallet, it will be used as unique identifier for storage
/// pub mod pallet {
/// 	use frame_support::pallet_prelude::*; // Import various types used in pallet definition
/// 	use frame_system::pallet_prelude::*; // OriginFor helper type for implementing dispatchables.
///
/// 	type BalanceOf<T> = <T as Config>::Balance;
///
/// 	// Define the generic parameter of the pallet
/// 	// The macro checks trait generics: is expected none or `I = ()`.
/// 	// The macro parses `#[pallet::constant]` attributes: used to generate constant metadata,
/// 	// expected syntax is `type $IDENT: Get<$TYPE>;`.
/// 	#[pallet::config]
/// 	pub trait Config: frame_system::Config {
/// 		#[pallet::constant] // put the constant in metadata
/// 		type MyGetParam: Get<u32>;
/// 		type Balance: Parameter + From<u8>;
/// 		type Event: From<Event<Self>> + IsType<<Self as frame_system::Config>::Event>;
/// 	}
///
/// 	// Define some additional constant to put into the constant metadata.
/// 	#[pallet::extra_constants]
/// 	impl<T: Config> Pallet<T> {
/// 		/// Some description
/// 		fn exra_constant_name() -> u128 { 4u128 }
/// 	}
///
/// 	// Define the pallet struct placeholder, various pallet function are implemented on it.
/// 	// The macro checks struct generics: is expected `T` or `T, I = DefaultInstance`
/// 	#[pallet::pallet]
/// 	#[pallet::generate_store(pub(super) trait Store)]
/// 	pub struct Pallet<T>(PhantomData<T>);
///
/// 	// Implement on the pallet hooks on pallet.
/// 	// The macro checks:
/// 	// * trait is `Hooks` (imported from pallet_prelude)
/// 	// * struct is `Pallet<T>` or `Pallet<T, I>`
/// 	#[pallet::hooks]
/// 	impl<T: Config> Hooks<BlockNumberFor<T>> for Pallet<T> {
/// 	}
///
/// 	// Declare Call struct and implement dispatchables.
/// 	//
/// 	// WARNING: Each parameter used in functions must implement: Clone, Debug, Eq, PartialEq,
/// 	// Codec.
/// 	//
/// 	// The macro checks:
/// 	// * pallet is `Pallet<T>` or `Pallet<T, I>`
/// 	// * trait is `Call`
/// 	// * each dispatchable functions first argument is `origin: OriginFor<T>` (OriginFor is
/// 	//   imported from frame_system.
/// 	//
/// 	// The macro parse `#[pallet::compact]` attributes, function parameter with this attribute
/// 	// will be encoded/decoded using compact codec in implementation of codec for the enum
/// 	// `Call`.
/// 	//
/// 	// The macro generate the enum `Call` with a variant for each dispatchable and implements
/// 	// codec, Eq, PartialEq, Clone and Debug.
/// 	#[pallet::call]
/// 	impl<T: Config> Pallet<T> {
/// 		/// Doc comment put in metadata
/// 		#[pallet::weight(0)] // Defines weight for call (function parameters are in scope)
/// 		fn toto(
/// 			origin: OriginFor<T>,
/// 			#[pallet::compact] _foo: u32
/// 		) -> DispatchResultWithPostInfo {
/// 			let _ = origin;
/// 			unimplemented!();
/// 		}
/// 	}
///
/// 	// Declare pallet Error enum. (this is optional)
/// 	// The macro checks enum generics and that each variant is unit.
/// 	// The macro generate error metadata using doc comment on each variant.
/// 	#[pallet::error]
/// 	pub enum Error<T> {
/// 		/// doc comment put into metadata
/// 		InsufficientProposersBalance,
/// 	}
///
/// 	// Declare pallet Event enum. (this is optional)
/// 	//
/// 	// WARNING: Each type used in variants must implement: Clone, Debug, Eq, PartialEq, Codec.
/// 	//
/// 	// The macro generates event metadata, and derive Clone, Debug, Eq, PartialEq and Codec
/// 	#[pallet::event]
/// 	// Additional argument to specify the metadata to use for given type.
/// 	#[pallet::metadata(BalanceOf<T> = "Balance", u32 = "Other")]
/// 	// Generate a funciton on Pallet to deposit an event.
/// 	#[pallet::generate_deposit(pub(super) fn deposit_event)]
/// 	pub enum Event<T: Config> {
/// 		/// doc comment put in metadata
/// 		// `<T as frame_system::Config>::AccountId` is not defined in metadata list, the last
/// 		// Thus the metadata is `<T as frame_system::Config>::AccountId`.
/// 		Proposed(<T as frame_system::Config>::AccountId),
/// 		/// doc
/// 		// here metadata will be `Balance` as define in metadata list
/// 		Spending(BalanceOf<T>),
/// 		// here metadata will be `Other` as define in metadata list
/// 		Something(u32),
/// 	}
///
/// 	// Define a struct which implements `frame_support::traits::Get<T::Balance>`
/// 	#[pallet::type_value]
/// 	pub(super) fn MyDefault<T: Config>() -> T::Balance { 3.into() }
///
/// 	// Declare a storage, any amount of storage can be declared.
/// 	//
/// 	// Is expected either `StorageValue`, `StorageMap` or `StorageDoubleMap`.
/// 	// The macro generates for struct `$identP` (for storage of name `$ident`) and implement
/// 	// storage instance on it.
/// 	// The macro macro expand the metadata for the storage with the type used:
/// 	// * For storage value the type for value will be copied into metadata
/// 	// * For storage map the type for value and the type for key will be copied into metadata
/// 	// * For storage double map the type for value, key1, and key2 will be copied into
/// 	//   metadata.
/// 	//
/// 	// NOTE: for storage hasher, the type is not copied because storage hasher trait already
/// 	// implements metadata. Thus generic storage hasher is supported.
/// 	#[pallet::storage]
/// 	pub(super) type MyStorageValue<T: Config> =
/// 		StorageValue<_, T::Balance, ValueQuery, MyDefault<T>>;
///
/// 	// Another declaration
/// 	#[pallet::storage]
/// 	#[pallet::getter(fn my_storage)]
/// 	pub(super) type MyStorage<T> = StorageMap<_, Blake2_128Concat, u32, u32>;
///
/// 	// Declare genesis config. (This is optional)
/// 	//
/// 	// The macro accept either type alias or struct or enum, it checks generics are consistent.
/// 	//
/// 	// Type must implement `Default` traits
/// 	#[pallet::genesis_config]
/// 	#[derive(Default)]
/// 	pub struct GenesisConfig {
/// 		_myfield: u32,
/// 	}
///
/// 	// Declare genesis builder. (This is need only if GenesisConfig is declared)
/// 	#[pallet::genesis_build]
/// 	impl<T: Config> GenesisBuild<T> for GenesisConfig {
/// 		fn build(&self) {}
/// 	}
///
/// 	// Declare a pallet origin. (this is optional)
/// 	//
/// 	// The macro accept type alias or struct or enum, it checks generics are consistent.
/// 	#[pallet::origin]
/// 	pub struct Origin<T>(PhantomData<T>);
///
/// 	// Declare validate_unsigned implementation.
/// 	#[pallet::validate_unsigned]
/// 	impl<T: Config> ValidateUnsigned for Pallet<T> {
/// 		type Call = Call<T>;
/// 		fn validate_unsigned(
/// 			source: TransactionSource,
/// 			call: &Self::Call
/// 		) -> TransactionValidity {
/// 			Err(TransactionValidityError::Invalid(InvalidTransaction::Call))
/// 		}
/// 	}
///
/// 	// Declare inherent provider for pallet. (this is optional)
/// 	//
/// 	// The macro checks pallet is `Pallet<T>` or `Pallet<T, I>` and trait is `ProvideInherent`
/// 	#[pallet::inherent]
/// 	impl<T: Config> ProvideInherent for Pallet<T> {
/// 		type Call = Call<T>;
/// 		type Error = InherentError;
///
/// 		const INHERENT_IDENTIFIER: InherentIdentifier = INHERENT_IDENTIFIER;
///
/// 		fn create_inherent(_data: &InherentData) -> Option<Self::Call> {
/// 			unimplemented!();
/// 		}
/// 	}
///
/// 	// Regular rust code needed for implementing ProvideInherent trait
///
/// 	#[derive(codec::Encode, sp_runtime::RuntimeDebug)]
/// 	#[cfg_attr(feature = "std", derive(codec::Decode))]
/// 	pub enum InherentError {
/// 	}
///
/// 	impl sp_inherents::IsFatalError for InherentError {
/// 		fn is_fatal_error(&self) -> bool {
/// 			unimplemented!();
/// 		}
/// 	}
///
/// 	pub const INHERENT_IDENTIFIER: sp_inherents::InherentIdentifier = *b"testpall";
/// }
/// ```
///
/// # Example for pallet with instance.
///
/// ```
/// #[frame_support::pallet]
/// pub mod pallet {
/// 	use frame_support::pallet_prelude::*;
/// 	use frame_system::pallet_prelude::*;
///
/// 	type BalanceOf<T, I = ()> = <T as Config<I>>::Balance;
///
/// 	#[pallet::config]
/// 	pub trait Config<I: 'static = ()>: frame_system::Config {
/// 		#[pallet::constant]
/// 		type MyGetParam: Get<u32>;
/// 		type Balance: Parameter + From<u8>;
/// 		type Event: From<Event<Self, I>> + IsType<<Self as frame_system::Config>::Event>;
/// 	}
///
/// 	#[pallet::extra_constants]
/// 	impl<T: Config<I>, I: 'static> Pallet<T, I> {
/// 		/// Some description
/// 		fn exra_constant_name() -> u128 { 4u128 }
/// 	}
///
/// 	#[pallet::pallet]
/// 	#[pallet::generate_store(pub(super) trait Store)]
/// 	pub struct Pallet<T, I = ()>(PhantomData<(T, I)>);
///
/// 	#[pallet::hooks]
/// 	impl<T: Config<I>, I: 'static> Hooks<BlockNumberFor<T>> for Pallet<T, I> {
/// 	}
///
/// 	#[pallet::call]
/// 	impl<T: Config<I>, I: 'static> Pallet<T, I> {
/// 		/// Doc comment put in metadata
/// 		#[pallet::weight(0)]
/// 		fn toto(origin: OriginFor<T>, #[pallet::compact] _foo: u32) -> DispatchResultWithPostInfo {
/// 			let _ = origin;
/// 			unimplemented!();
/// 		}
/// 	}
///
/// 	#[pallet::error]
/// 	pub enum Error<T, I = ()> {
/// 		/// doc comment put into metadata
/// 		InsufficientProposersBalance,
/// 	}
///
/// 	#[pallet::event]
/// 	#[pallet::metadata(BalanceOf<T> = "Balance", u32 = "Other")]
/// 	#[pallet::generate_deposit(pub(super) fn deposit_event)]
/// 	pub enum Event<T: Config<I>, I: 'static = ()> {
/// 		/// doc comment put in metadata
/// 		Proposed(<T as frame_system::Config>::AccountId),
/// 		/// doc
/// 		Spending(BalanceOf<T, I>),
/// 		Something(u32),
/// 	}
///
/// 	#[pallet::type_value]
/// 	pub(super) fn MyDefault<T: Config<I>, I: 'static>() -> T::Balance { 3.into() }
///
/// 	#[pallet::storage]
/// 	pub(super) type MyStorageValue<T: Config<I>, I: 'static = ()> =
/// 		StorageValue<_, T::Balance, ValueQuery, MyDefault<T, I>>;
///
/// 	#[pallet::storage]
/// 	#[pallet::getter(fn my_storage)]
/// 	pub(super) type MyStorage<T, I = ()> =
/// 		StorageMap<_, Blake2_128Concat, u32, u32>;
///
/// 	#[pallet::genesis_config]
/// 	#[derive(Default)]
/// 	pub struct GenesisConfig {
/// 		_myfield: u32,
/// 	}
///
/// 	#[pallet::genesis_build]
/// 	impl<T: Config<I>, I: 'static> GenesisBuild<T, I> for GenesisConfig {
/// 		fn build(&self) {}
/// 	}
///
/// 	#[pallet::origin]
/// 	pub struct Origin<T, I = ()>(PhantomData<(T, I)>);
///
/// 	#[pallet::validate_unsigned]
/// 	impl<T: Config<I>, I: 'static> ValidateUnsigned for Pallet<T, I> {
/// 		type Call = Call<T, I>;
/// 		fn validate_unsigned(
/// 			source: TransactionSource,
/// 			call: &Self::Call
/// 		) -> TransactionValidity {
/// 			Err(TransactionValidityError::Invalid(InvalidTransaction::Call))
/// 		}
/// 	}
///
/// 	#[pallet::inherent]
/// 	impl<T: Config<I>, I: 'static> ProvideInherent for Pallet<T, I> {
/// 		type Call = Call<T, I>;
/// 		type Error = InherentError;
///
/// 		const INHERENT_IDENTIFIER: InherentIdentifier = INHERENT_IDENTIFIER;
///
/// 		fn create_inherent(_data: &InherentData) -> Option<Self::Call> {
/// 			unimplemented!();
/// 		}
/// 	}
///
/// 	// Regular rust code needed for implementing ProvideInherent trait
///
/// 	#[derive(codec::Encode, sp_runtime::RuntimeDebug)]
/// 	#[cfg_attr(feature = "std", derive(codec::Decode))]
/// 	pub enum InherentError {
/// 	}
///
/// 	impl sp_inherents::IsFatalError for InherentError {
/// 		fn is_fatal_error(&self) -> bool {
/// 			unimplemented!();
/// 		}
/// 	}
///
/// 	pub const INHERENT_IDENTIFIER: sp_inherents::InherentIdentifier = *b"testpall";
/// }
/// ```
///
/// ## Upgrade guidelines:
///
/// 1. make crate compiling: rename usage of frame_system::Trait to frame_system::Config.
/// 2. export metadata of the pallet for later checks
/// 3. generate the template upgrade for the pallet provided by decl_storage with environment
/// 	variable `PRINT_PALLET_UPGRADE`: `PRINT_PALLET_UPGRADE=1 cargo check -p my_pallet`
/// 	This template can be used as information it contains all information for storages, genesis
/// 	config and genesis build.
/// 4. reorganize pallet to have trait Trait, decl_* macros, ValidateUnsigned, ProvideInherent,
/// 	Origin all together in one file. suggested order:
/// 	* trait,
/// 	* decl_module,
/// 	* decl_event,
/// 	* decl_error,
/// 	* decl_storage,
/// 	* origin,
/// 	* validate_unsigned,
/// 	* provide_inherent,
/// 	so far it should compile and all be correct.
/// 5. start writing new pallet module
/// 	```ignore
/// 	pub use pallet::*;
///     #[frame_support::pallet]
/// 	mod pallet {
/// 		pub use frame_support::pallet_prelude::*;
/// 		pub use frame_system::pallet_prelude::*;
/// 		use super::*;
///
/// 		#[pallet::pallet]
/// 		#[pallet::generete($visibility_of_trait_store trait Store)]
/// 		// NOTE: if the visibility of trait store is private but you want to make it available
/// 		// in super, then use `pub(super)` or `pub(crate)` to make it available in crate.
/// 		pub struct Pallet<T>(PhantomData<T>);
/// 		// pub struct Pallet<T, I = ()>(PhantomData<T>); // for instantiable pallet
/// 	}
/// 	```
/// 6. **migrate trait**: move trait into the module with
/// 	* rename `Trait` to `Config`
/// 	* all const in decl_module to `#[pallet::constant]`
/// 7. **migrate decl_module**: write:
/// 	```ignore
/// 	#[pallet::hooks]
/// 	impl<T: Trait> Hooks for Pallet<T> {
/// 	}
/// 	```
/// 	and write inside on_initialize/on_finalize/on_runtime_upgrade/offchain_worker/integrity_test
///
/// 	then write:
/// 	```ignore
/// 	#[pallet::call]
/// 	impl<T: Trait> Pallet<T> {
/// 	}
/// 	```
/// 	and write inside all the call in decl_module with a few changes in the signature:
/// 	- origin must now be written completely, e.g. `origin: OriginFor<T>`
/// 	- result type must be `DispatchResultWithPostInfo`, you need to write it and also you might
/// 	need to put `Ok(().into())` at the end or the function.
/// 	- `#[compact]` must now be written `#[pallet::compact]`
/// 	- `#[weight = ..]` must now be written `#[pallet::weight(..)]`
///
/// 8. **migrate event**:
/// 	rewrite as a simple enum under with the attribute `#[pallet::event]`,
/// 	use `#[pallet::generate_deposit($vis fn deposit_event)]` to generate deposit_event,
/// 	use `#[pallet::metadata(...)]` to configure the metadata for types in order not to break them.
/// 9. **migrate error**: just rewrite it with attribute `#[pallet::error]`.
/// 10. **migrate storage**:
/// 	decl_storage provide an upgrade template (see 3.). All storages, genesis config, genesis
/// 	build and default implementation of genesis config can be taken from it directly.
///
/// 	Otherwise here is the manual process:
///
/// 	first migrate the genesis logic. write:
/// 	```ignore
/// 	#[pallet::genesis_config]
/// 	struct GenesisConfig {
/// 		// fields of add_extra_genesis
/// 	}
/// 	impl Default for GenesisConfig {
/// 		// type default or default provided for fields
/// 	}
/// 	#[pallet::genesis_build]
/// 	impl<T: Config> GenesisBuild<T> for GenesisConfig {
/// 	// impl<T: Config, I: 'static> GenesisBuild<T, I> for GenesisConfig { for instantiable pallet
/// 		fn build() {
/// 			// The add_extra_genesis build logic
/// 		}
/// 	}
/// 	```
/// 	for each storages, if it contains config(..) then add a fields, and make its default to the
/// 	value in `= ..;` or the type default if none, if it contains no build then also add the
/// 	logic to build the value.
/// 	for each storages if it contains build(..) then add the logic to genesis_build.
///
/// 	NOTE: in decl_storage: is executed first the individual config and build and at the end the
/// 	add_extra_genesis build
///
/// 	Once this is done you can migrate storage individually, a few notes:
/// 	- for private storage use `pub(crate) type ` or `pub(super) type` or nothing,
/// 	- for storage with `get(fn ..)` use `#[pallet::getter(fn ...)]`
/// 	- for storage with value being `Option<$something>` make generic `Value` being `$something`
/// 		and generic `QueryKind` being `OptionQuery` (note: this is default). Otherwise make
/// 		`Value` the complete value type and `QueryKind` being `ValueQuery`.
/// 	- for storage with default value: `= $expr;` provide some specific OnEmpty generic. To do so
/// 		use of `#[pallet::type_value]` to generate the wanted struct to put.
/// 		example: `MyStorage: u32 = 3u32` would be written:
/// 		```ignore
/// 		#[pallet::type_value] fn MyStorageOnEmpty() -> u32 { 3u32 }
/// 		#[pallet::storage]
/// 		pub(super) type MyStorage<T> = StorageValue<u32, ValueQuery, MyStorageOnEmpty>;
/// 		```
///
/// 	NOTE: decl_storage also generates functions `assimilate_storage` and `build_storage`
/// 	directly on GenesisConfig, those are sometimes used in tests. In order not to break they
/// 	can be implemented manually, just implement those functions by calling `GenesisBuild`
/// 	implementation.
///
/// 11. **migrate origin**: just move the origin to the pallet module under `#[pallet::origin]`
/// 12. **migrate validate_unsigned**: just move the ValidateUnsigned implementation to the pallet
/// 	module under `#[pallet::validate_unsigned]`
/// 13. **migrate provide_inherent**: just move the ValidateUnsigned implementation to the pallet
/// 	module under `#[pallet::provide_inherent]`
/// 14. rename the usage of Module to Pallet and the usage of Config to Trait inside the crate.
/// 15. migration is done, now double check migration with the checking migration guidelines.
///
/// ## Checking upgrade guidelines:
///
/// * compare metadata. This checks for:
/// 	* call, names, signature, doc
/// 	* event names, docs
/// 	* error names, docs
/// 	* storage names, hasher, prefixes, default value
/// 	* error , error, constant,
/// * manually check that:
/// 	* Origin is moved inside macro unser `#[pallet::origin]` if it exists
/// 	* ValidateUnsigned is moved inside macro under `#[pallet::validate_unsigned)]` if it exists
/// 	* ProvideInherent is moved inside macro under `#[pallet::inherent)]` if it exists
/// 	* on_initialize/on_finalize/on_runtime_upgrade/offchain_worker are moved to Hooks
/// 		implementation
/// 	* storages with `config(..)` are converted to genesis_config field, and their default is
/// 		`= $expr;` if the storage have default value
/// 	* storages with `build($expr)` or `config(..)` are built in genesis_build
/// 	* add_extra_genesis fields are converted to genesis_config field with their correct default
/// 		if specified
/// 	* add_extra_genesis build is written into genesis_build
/// * storages now use PalletInfo for module_prefix instead of the one given to decl_storage:
/// 	Thus any use of this pallet in `construct_runtime!` should be careful to update name in
/// 	order not to break storage or to upgrade storage (moreover for instantiable pallet).
/// 	If pallet is published, make sure to warn about this breaking change.
///
/// # Notes when macro fails to show proper error message spans:
///
/// Rustc loses span for some macro input. Some tips to fix it:
/// * do not use inner attribute:
/// 	```
/// 	#[pallet]
/// 	pub mod pallet {
/// 		//! This inner attribute will make span fail
/// 		..
/// 	}
/// 	```
/// * use the newest nightly possible.
pub use frame_support_procedural::pallet;<|MERGE_RESOLUTION|>--- conflicted
+++ resolved
@@ -93,19 +93,11 @@
 ///
 /// - Declare the parameter type without `const` to have more freedom when creating the value.
 ///
-<<<<<<< HEAD
-/// - Using `storage` to create a storage parameter type. This type is special as it tries to
-///   load the value from the storage under a fixed key. If the value could not be found in the
-///   storage, the given default value will be returned. It is required that the value implements
-///   [`Encode`](codec::Encode) and [`Decode`](codec::Decode). The key for looking up the value
-///   in the storage is built using the following formula:
-=======
 /// - Using `storage` to create a storage parameter type. This type is special as it tries to load
 ///   the value from the storage under a fixed key. If the value could not be found in the storage,
 ///   the given default value will be returned. It is required that the value implements
 ///   [`Encode`](codec::Encode) and [`Decode`](codec::Decode). The key for looking up the value in
 ///   the storage is built using the following formula:
->>>>>>> 40e08ee4
 ///
 ///   `twox_128(":" ++ NAME ++ ":")` where `NAME` is the name that is passed as type name.
 ///
