// This file is part of Substrate.

// Copyright (C) 2017-2020 Parity Technologies (UK) Ltd.
// SPDX-License-Identifier: Apache-2.0

// Licensed under the Apache License, Version 2.0 (the "License");
// you may not use this file except in compliance with the License.
// You may obtain a copy of the License at
//
// 	http://www.apache.org/licenses/LICENSE-2.0
//
// Unless required by applicable law or agreed to in writing, software
// distributed under the License is distributed on an "AS IS" BASIS,
// WITHOUT WARRANTIES OR CONDITIONS OF ANY KIND, either express or implied.
// See the License for the specific language governing permissions and
// limitations under the License.

// tag::description[]
//! Proc macro of Support code for the runtime.
// end::description[]

#![recursion_limit="512"]

mod storage;
mod construct_runtime;
<<<<<<< HEAD
mod pallet;
=======
mod transactional;
>>>>>>> 3f49041b

pub(crate) use storage::INHERENT_INSTANCE_NAME;
use proc_macro::TokenStream;

/// Declares strongly-typed wrappers around codec-compatible types in storage.
///
/// ## Example
///
/// ```nocompile
/// decl_storage! {
/// 	trait Store for Module<T: Trait> as Example {
/// 		Foo get(fn foo) config(): u32=12;
/// 		Bar: map hasher(identity) u32 => u32;
/// 		pub Zed build(|config| vec![(0, 0)]): map hasher(identity) u32 => u32;
/// 	}
/// }
/// ```
///
/// Declaration is set with the header `(pub) trait Store for Module<T: Trait> as Example`,
/// with `Store` a (pub) trait generated associating each storage item to the `Module` and
/// `as Example` setting the prefix used for storage items of this module. `Example` must be unique:
/// another module with the same name and the same inner storage item name will conflict.
/// `Example` is called the module prefix.
///
/// note: For instantiable modules the module prefix is prepended with instance
/// prefix. Instance prefix is "" for default instance and "Instance$n" for instance number $n.
/// Thus, instance 3 of module Example has a module prefix of `Instance3Example`
///
/// Basic storage consists of a name and a type; supported types are:
///
/// * Value: `Foo: type`: Implements the
///   [`StorageValue`](../frame_support/storage/trait.StorageValue.html) trait using the
///   [`StorageValue generator`](../frame_support/storage/generator/trait.StorageValue.html).
///
///   The generator is implemented with:
///   * `module_prefix`: module_prefix
///   * `storage_prefix`: storage_name
///
///   Thus the storage value is finally stored at:
///   ```nocompile
///   Twox128(module_prefix) ++ Twox128(storage_prefix)
///   ```
///
/// * Map: `Foo: map hasher($hash) type => type`: Implements the
///   [`StorageMap`](../frame_support/storage/trait.StorageMap.html) trait using the
///   [`StorageMap generator`](../frame_support/storage/generator/trait.StorageMap.html).
///   And [`StoragePrefixedMap`](../frame_support/storage/trait.StoragePrefixedMap.html).
///
///   `$hash` representing a choice of hashing algorithms available in the
///   [`Hashable`](../frame_support/trait.Hashable.html) trait. You will generally want to use one
///   of three hashers:
///   * `blake2_128_concat`: The default, safe choice. Use if you are unsure or don't care. It is
///     secure against user-tainted keys, fairly fast and memory-efficient and supports
///     iteration over its keys and values. This must be used if the keys of your map can be
///     selected *en masse* by untrusted users.
///   * `twox_64_concat`: This is an insecure hasher and can only be used safely if you know that
///     the preimages cannot be chosen at will by untrusted users. It is memory-efficient, extremely
///     performant and supports iteration over its keys and values. You can safely use this is the
///     key is:
///     - A (slowly) incrementing index.
///     - Known to be the result of a cryptographic hash (though `identity` is a better choice here).
///     - Known to be the public key of a cryptographic key pair in existence.
///   * `identity`: This is not a hasher at all, and just uses the key material directly. Since it
///     does no hashing or appending, it's the fastest possible hasher, however, it's also the least
///     secure. It can be used only if you know that the key will be cryptographically/securely
///     randomly distributed over the binary encoding space. In most cases this will not be true.
///     One case where it is true, however, if where the key is itself the result of a cryptographic
///     hash of some existent data.
///
///   Other hashers will tend to be "opaque" and not support iteration over the keys in the
///   map. It is not recommended to use these.
///
///   The generator is implemented with:
///   * `module_prefix`: $module_prefix
///   * `storage_prefix`: storage_name
///   * `Hasher`: $hash
///
///   Thus the keys are stored at:
///   ```nocompile
///   twox128(module_prefix) ++ twox128(storage_prefix) ++ hasher(encode(key))
///   ```
///
/// * Double map: `Foo: double_map hasher($hash1) u32, hasher($hash2) u32 => u32`: Implements the
///   [`StorageDoubleMap`](../frame_support/storage/trait.StorageDoubleMap.html) trait using the
///   [`StorageDoubleMap generator`](../frame_support/storage/generator/trait.StorageDoubleMap.html).
///   And [`StoragePrefixedMap`](../frame_support/storage/trait.StoragePrefixedMap.html).
///
///   `$hash1` and `$hash2` representing choices of hashing algorithms available in the
///   [`Hashable`](../frame_support/trait.Hashable.html) trait. They must be chosen with care, see
///   generator documentation.
///
///   The generator is implemented with:
///   * `module_prefix`: $module_prefix
///   * `storage_prefix`: storage_name
///   * `Hasher1`: $hash1
///   * `Hasher2`: $hash2
///
///   Thus keys are stored at:
///   ```nocompile
///   Twox128(module_prefix) ++ Twox128(storage_prefix) ++ Hasher1(encode(key1)) ++ Hasher2(encode(key2))
///   ```
///
/// Supported hashers (ordered from least to best security):
///
/// * `identity` - Just the unrefined key material. Use only when it is known to be a secure hash
///   already. The most efficient and iterable over keys.
/// * `twox_64_concat` - TwoX with 64bit + key concatenated. Use only when an untrusted source
///   cannot select and insert key values. Very efficient and iterable over keys.
/// * `blake2_128_concat` - Blake2 with 128bit + key concatenated. Slower but safe to use in all
///   circumstances. Iterable over keys.
///
/// Deprecated hashers, which do not support iteration over keys include:
/// * `twox_128` - TwoX with 128bit.
/// * `twox_256` - TwoX with with 256bit.
/// * `blake2_128` - Blake2 with 128bit.
/// * `blake2_256` - Blake2 with 256bit.
///
/// Basic storage can be extended as such:
///
/// `#vis #name get(fn #getter) config(#field_name) build(#closure): #type = #default;`
///
/// * `#vis`: Set the visibility of the structure. `pub` or nothing.
/// * `#name`: Name of the storage item, used as a prefix in storage.
/// * \[optional\] `get(fn #getter)`: Implements the function #getter to `Module`.
/// * \[optional\] `config(#field_name)`: `field_name` is optional if get is set.
/// Will include the item in `GenesisConfig`.
/// * \[optional\] `build(#closure)`: Closure called with storage overlays.
/// * `#type`: Storage type.
/// * \[optional\] `#default`: Value returned when none.
///
/// Storage items are accessible in multiple ways:
///
/// * The structure: `Foo` or `Foo::<T>` depending if the value type is generic or not.
/// * The `Store` trait structure: `<Module<T> as Store>::Foo`
/// * The getter on the module that calls get on the structure: `Module::<T>::foo()`
///
/// ## GenesisConfig
///
/// An optional `GenesisConfig` struct for storage initialization can be defined, either
/// when at least one storage field requires default initialization
/// (both `get` and `config` or `build`), or specifically as in:
///
/// ```nocompile
/// decl_storage! {
/// 	trait Store for Module<T: Trait> as Example {
///
/// 		// Your storage items
/// 	}
///		add_extra_genesis {
///			config(genesis_field): GenesisFieldType;
///			config(genesis_field2): GenesisFieldType;
///			...
///			build(|_: &Self| {
///				// Modification of storage
///			})
///		}
/// }
/// ```
///
/// This struct can be exposed as `ExampleConfig` by the `construct_runtime!` macro like follows:
///
/// ```nocompile
/// construct_runtime!(
/// 	pub enum Runtime with ... {
///         ...,
///         Example: example::{Module, Storage, ..., Config<T>},
///         ...,
///	}
/// );
/// ```
///
/// ### Module with Instances
///
/// The `decl_storage!` macro supports building modules with instances with the following syntax
/// (`DefaultInstance` type is optional):
///
/// ```nocompile
/// trait Store for Module<T: Trait<I>, I: Instance=DefaultInstance> as Example {}
/// ```
///
/// Accessing the structure no requires the instance as generic parameter:
/// * `Foo::<I>` if the value type is not generic
/// * `Foo::<T, I>` if the value type is generic
///
/// ## Where clause
///
/// This macro supports a where clause which will be replicated to all generated types.
///
/// ```nocompile
/// trait Store for Module<T: Trait> as Example where T::AccountId: std::fmt::Display {}
/// ```
///
/// ## Limitations
///
/// # Instancing and generic `GenesisConfig`
///
/// If your module supports instancing and you see an error like `parameter `I` is never used` for
/// your `decl_storage!`, you are hitting a limitation of the current implementation. You probably
/// try to use an associated type of a non-instantiable trait. To solve this, add the following to
/// your macro call:
///
/// ```nocompile
/// add_extra_genesis {
/// 	config(phantom): std::marker::PhantomData<I>,
/// }
/// ...
///
/// This adds a field to your `GenesisConfig` with the name `phantom` that you can initialize with
/// `Default::default()`.
///
#[proc_macro]
pub fn decl_storage(input: TokenStream) -> TokenStream {
	storage::decl_storage_impl(input)
}

/// Construct a runtime, with the given name and the given modules.
///
/// The parameters here are specific types for `Block`, `NodeBlock`, and `UncheckedExtrinsic`
/// and the modules that are used by the runtime.
/// `Block` is the block type that is used in the runtime and `NodeBlock` is the block type
/// that is used in the node. For instance they can differ in the extrinsics type.
///
/// # Example:
///
/// ```nocompile
/// construct_runtime!(
///     pub enum Runtime where
///         Block = Block,
///         NodeBlock = runtime::Block,
///         UncheckedExtrinsic = UncheckedExtrinsic
///     {
///         System: system::{Module, Call, Event<T>, Config<T>},
///         Test: test::{Module, Call},
///         Test2: test_with_long_module::{Module},
///
///         // Module with instances
///         Test3_Instance1: test3::<Instance1>::{Module, Call, Storage, Event<T, I>, Config<T, I>, Origin<T, I>},
///         Test3_DefaultInstance: test3::{Module, Call, Storage, Event<T>, Config<T>, Origin<T>},
///     }
/// )
/// ```
///
/// The identifier `System` is the name of the pallet and the lower case identifier `system` is the
/// name of the Rust module/crate for this Substrate module. The identifiers between the braces are
/// the module parts provided by the pallet. It is important to list these parts here to export
/// them correctly in the metadata or to make the pallet usable in the runtime.
///
/// We provide support for the following module parts in a pallet:
///
/// - `Module`
/// - `Call`
/// - `Storage`
/// - `Event` or `Event<T>` (if the event is generic)
/// - `Origin` or `Origin<T>` (if the origin is generic)
/// - `Config` or `Config<T>` (if the config is generic)
/// - `Inherent` - If the module provides/can check inherents.
/// - `ValidateUnsigned` - If the module validates unsigned extrinsics.
///
/// # Note
///
/// The population of the genesis storage depends on the order of modules. So, if one of your
/// modules depends on another module, the module that is depended upon needs to come before
/// the module depending on it.
#[proc_macro]
pub fn construct_runtime(input: TokenStream) -> TokenStream {
	construct_runtime::construct_runtime(input)
}

<<<<<<< HEAD
/// Macro to define a pallet. Doc are in frame_support::pallet.
#[proc_macro_attribute]
pub fn pallet(attr: TokenStream, item: TokenStream) -> TokenStream {
	pallet::pallet(attr, item)
}

// TODO TODO: instead of no bound maybe we should prefer bounding same as in parity-scale-codec
/// Derive Clone but do not bound any generic.
#[proc_macro_derive(CloneNoBound)]
pub fn derive_clone_no_bound(input: TokenStream) -> TokenStream {
	use syn::spanned::Spanned;

	let input: syn::DeriveInput = match syn::parse(input) {
		Ok(input) => input,
		Err(e) => return e.to_compile_error().into(),
	};

	let name = &input.ident;
	let (impl_generics, ty_generics, where_clause) = input.generics.split_for_impl();

	let impl_ = match input.data {
		syn::Data::Struct(struct_) => match struct_.fields {
			syn::Fields::Named(named) => {
				let fields = named.named.iter()
					.map(|i| i.ident.as_ref().expect("named fields have ident"))
					.map(|i| quote::quote!( #i: self.#i.clone() ));

				quote::quote!( Self { #( #fields, )* } )
			},
			syn::Fields::Unnamed(unnamed) => {
				let fields = unnamed.unnamed.iter().enumerate()
					.map(|(i, _)| syn::Index::from(i))
					.map(|i| quote::quote!( self.#i.clone() ));

				quote::quote!( Self ( #( #fields, )* ) )
			},
			syn::Fields::Unit => {
				quote::quote!( Self )
			}
		},
		syn::Data::Enum(enum_) => {
			let variants = enum_.variants.iter()
				.map(|variant| {
					let ident = &variant.ident;
					match &variant.fields {
						syn::Fields::Named(named) => {
							let captured = named.named.iter()
								.map(|i| i.ident.as_ref().expect("named fields have ident"));
							let cloned = captured.clone()
								.map(|i| quote::quote!( #i: #i.clone() ));
							quote::quote!(
								Self::#ident { #( ref #captured, )* } => Self::#ident { #( #cloned, )*}
							)
						},
						syn::Fields::Unnamed(unnamed) => {
							let captured = unnamed.unnamed.iter().enumerate()
								.map(|(i, f)| syn::Ident::new(&format!("_{}", i), f.span()));
							let cloned = captured.clone().map(|i| quote::quote!( #i.clone() ));
							quote::quote!(
								Self::#ident ( #( ref #captured, )* ) => Self::#ident ( #( #cloned, )*)
							)
						},
						syn::Fields::Unit => quote::quote!( Self::#ident => Self::#ident ),
					}
				});

			quote::quote!( match *self {
				#( #variants, )*
			})
		},
		syn::Data::Union(_) => {
			let msg ="Union type not supported by `derive(CloneNoBound)`";
			return syn::Error::new(input.span(), msg).to_compile_error().into()
		},
	};

	quote::quote!(
		const _: () = {
			impl #impl_generics core::clone::Clone for #name #ty_generics #where_clause {
				fn clone(&self) -> Self {
					#impl_
				}
			}
		};
	).into()
}

/// Derive Debug by returning `"<stripped>"` (also do not bound any generic).
#[proc_macro_derive(DebugStripped)]
pub fn derive_debug_stripped(input: TokenStream) -> TokenStream {
	let input: syn::DeriveInput = match syn::parse(input) {
		Ok(input) => input,
		Err(e) => return e.to_compile_error().into(),
	};

	let name = &input.ident;
	let (impl_generics, ty_generics, where_clause) = input.generics.split_for_impl();

	quote::quote!(
		const _: () = {
			impl #impl_generics core::fmt::Debug for #name #ty_generics #where_clause {
				fn fmt(&self, fmt: &mut core::fmt::Formatter) -> core::fmt::Result {
					fmt.write_str("<stripped>")
				}
			}
		};
	).into()
}

/// Derive Debug but do not bound any generics.
#[proc_macro_derive(DebugNoBound)]
pub fn derive_debug_no_bound(input: TokenStream) -> TokenStream {
	use syn::spanned::Spanned;

	let input: syn::DeriveInput = match syn::parse(input) {
		Ok(input) => input,
		Err(e) => return e.to_compile_error().into(),
	};

	let input_ident = &input.ident;
	let (impl_generics, ty_generics, where_clause) = input.generics.split_for_impl();

	let impl_ = match input.data {
		syn::Data::Struct(struct_) => match struct_.fields {
			syn::Fields::Named(named) => {
				let fields = named.named.iter()
					.map(|i| i.ident.as_ref().expect("named fields have ident"))
					.map(|i| quote::quote!( .field(stringify!(#i), &self.#i) ));

				quote::quote!( fmt.debug_struct(stringify!(#input_ident))
					#( #fields )*
					.finish()
				)
			},
			syn::Fields::Unnamed(unnamed) => {
				let fields = unnamed.unnamed.iter().enumerate()
					.map(|(i, _)| syn::Index::from(i))
					.map(|i| quote::quote!( .field(&self.#i) ));

				quote::quote!( fmt.debug_tuple(stringify!(#input_ident))
					#( #fields )*
					.finish()
				)
			},
			syn::Fields::Unit => quote::quote!( fmt.write_str(stringify!(#input_ident)) ),
		},
		syn::Data::Enum(enum_) => {
			let variants = enum_.variants.iter()
				.map(|variant| {
					let ident = &variant.ident;
					let full_variant_str = format!("{}::{}", input_ident, ident);
					match &variant.fields {
						syn::Fields::Named(named) => {
							let captured = named.named.iter()
								.map(|i| i.ident.as_ref().expect("named fields have ident"));
							let debuged = captured.clone()
								.map(|i| quote::quote!( .field(stringify!(#i), &#i) ));
							quote::quote!(
								Self::#ident { #( ref #captured, )* } => {
									fmt.debug_struct(#full_variant_str)
										#( #debuged )*
										.finish()
								}
							)
						},
						syn::Fields::Unnamed(unnamed) => {
							let captured = unnamed.unnamed.iter().enumerate()
								.map(|(i, f)| syn::Ident::new(&format!("_{}", i), f.span()));
							let debuged = captured.clone().map(|i| quote::quote!( .field(&#i) ));
							quote::quote!(
								Self::#ident ( #( ref #captured, )* ) => {
									fmt.debug_tuple(#full_variant_str)
										#( #debuged )*
										.finish()
								}
							)
						},
						syn::Fields::Unit => quote::quote!(
							Self::#ident => fmt.write_str(#full_variant_str)
						),
					}
				});

			quote::quote!( match *self {
				#( #variants, )*
			})
		},
		syn::Data::Union(_) => {
			let msg ="Union type not supported by `derive(DebugNoBound)`";
			return syn::Error::new(input.span(), msg).to_compile_error().into()
		},
	};

	quote::quote!(
		const _: () = {
			impl #impl_generics core::fmt::Debug for #input_ident #ty_generics #where_clause {
				fn fmt(&self, fmt: &mut core::fmt::Formatter) -> core::fmt::Result {
					#impl_
				}
			}
		};
	).into()
}


/// Derive PartialEq but do not bound any generic.
#[proc_macro_derive(PartialEqNoBound)]
pub fn derive_partial_eq_no_bound(input: TokenStream) -> TokenStream {
	use syn::spanned::Spanned;

	let input: syn::DeriveInput = match syn::parse(input) {
		Ok(input) => input,
		Err(e) => return e.to_compile_error().into(),
	};

	let name = &input.ident;
	let (impl_generics, ty_generics, where_clause) = input.generics.split_for_impl();

	let impl_ = match input.data {
		syn::Data::Struct(struct_) => match struct_.fields {
			syn::Fields::Named(named) => {
				let fields = named.named.iter()
					.map(|i| i.ident.as_ref().expect("named fields have ident"))
					.map(|i| quote::quote!( self.#i == other.#i ));

				quote::quote!( true #( && #fields )* )
			},
			syn::Fields::Unnamed(unnamed) => {
				let fields = unnamed.unnamed.iter().enumerate()
					.map(|(i, _)| syn::Index::from(i))
					.map(|i| quote::quote!( self.#i == other.#i ));

				quote::quote!( true #( && #fields )* )
			},
			syn::Fields::Unit => {
				quote::quote!( true )
			}
		},
		syn::Data::Enum(enum_) => {
			let variants = enum_.variants.iter()
				.map(|variant| {
					let ident = &variant.ident;
					match &variant.fields {
						syn::Fields::Named(named) => {
							let names = named.named.iter()
								.map(|i| i.ident.as_ref().expect("named fields have ident"));
							let names_bis = names.clone()
								.map(|i| {
									syn::Ident::new(
										&format!("{}_bis", i),
										proc_macro2::Span::call_site(),
									)
								});

							let capture = names.clone();
							let capture_bis = names.clone().zip(names_bis.clone())
								.map(|(i, i_bis)| quote::quote!(#i: #i_bis));
							let eq = names.zip(names_bis)
								.map(|(i, i_bis)| quote::quote!(#i == #i_bis));
							quote::quote!(
								(
									Self::#ident { #( #capture, )* },
									Self::#ident { #( #capture_bis, )* },
								) => true #( && #eq )*
							)
						},
						syn::Fields::Unnamed(unnamed) => {
							let names = unnamed.unnamed.iter().enumerate()
								.map(|(i, f)| syn::Ident::new(&format!("_{}", i), f.span()));
							let names_bis = unnamed.unnamed.iter().enumerate()
								.map(|(i, f)| syn::Ident::new(&format!("_{}_bis", i), f.span()));
							let eq = names.clone().zip(names_bis.clone())
								.map(|(i, i_bis)| quote::quote!(#i == #i_bis));
							quote::quote!(
								(
									Self::#ident ( #( #names, )* ),
									Self::#ident ( #( #names_bis, )* ),
								) => true #( && #eq )*
							)
						},
						syn::Fields::Unit => quote::quote!( (Self::#ident, Self::#ident) => true ),
					}
				});

			quote::quote!( match (&self, other) {
				#( #variants, )*
				_ => false,
			})
		},
		syn::Data::Union(_) => {
			let msg ="Union type not supported by `derive(CloneNoBound)`";
			return syn::Error::new(input.span(), msg).to_compile_error().into()
		},
	};

	quote::quote!(
		const _: () = {
			impl #impl_generics core::cmp::PartialEq for #name #ty_generics #where_clause {
				fn eq(&self, other: &Self) -> bool {
					#impl_
				}
			}
		};
	).into()
}

/// derive Eq but do no bound any generic.
#[proc_macro_derive(EqNoBound)]
pub fn derive_eq_no_bound(input: TokenStream) -> TokenStream {
	let input: syn::DeriveInput = match syn::parse(input) {
		Ok(input) => input,
		Err(e) => return e.to_compile_error().into(),
	};

	let name = &input.ident;
	let (impl_generics, ty_generics, where_clause) = input.generics.split_for_impl();

	quote::quote!(
		const _: () = {
			impl #impl_generics core::cmp::Eq for #name #ty_generics #where_clause {}
		};
	).into()
=======
/// Execute the annotated function in a new storage transaction.
///
/// The return type of the annotated function must be `Result`. All changes to storage performed
/// by the annotated function are discarded if it returns `Err`, or committed if `Ok`.
///
/// #Example
///
/// ```nocompile
/// #[transactional]
/// fn value_commits(v: u32) -> result::Result<u32, &'static str> {
/// 	Value::set(v);
/// 	Ok(v)
/// }
///
/// #[transactional]
/// fn value_rollbacks(v: u32) -> result::Result<u32, &'static str> {
/// 	Value::set(v);
/// 	Err("nah")
/// }
/// ```
#[proc_macro_attribute]
pub fn transactional(attr: TokenStream, input: TokenStream) -> TokenStream {
	transactional::transactional(attr, input)
>>>>>>> 3f49041b
}<|MERGE_RESOLUTION|>--- conflicted
+++ resolved
@@ -23,11 +23,8 @@
 
 mod storage;
 mod construct_runtime;
-<<<<<<< HEAD
 mod pallet;
-=======
 mod transactional;
->>>>>>> 3f49041b
 
 pub(crate) use storage::INHERENT_INSTANCE_NAME;
 use proc_macro::TokenStream;
@@ -296,7 +293,6 @@
 	construct_runtime::construct_runtime(input)
 }
 
-<<<<<<< HEAD
 /// Macro to define a pallet. Doc are in frame_support::pallet.
 #[proc_macro_attribute]
 pub fn pallet(attr: TokenStream, item: TokenStream) -> TokenStream {
@@ -619,7 +615,8 @@
 			impl #impl_generics core::cmp::Eq for #name #ty_generics #where_clause {}
 		};
 	).into()
-=======
+}
+
 /// Execute the annotated function in a new storage transaction.
 ///
 /// The return type of the annotated function must be `Result`. All changes to storage performed
@@ -643,5 +640,4 @@
 #[proc_macro_attribute]
 pub fn transactional(attr: TokenStream, input: TokenStream) -> TokenStream {
 	transactional::transactional(attr, input)
->>>>>>> 3f49041b
 }