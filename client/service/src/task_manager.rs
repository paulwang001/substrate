--- conflicted
+++ resolved
@@ -13,11 +13,7 @@
 
 //! Substrate service tasks management module.
 
-<<<<<<< HEAD
-use std::{panic, result::Result};
-=======
 use std::{panic, result::Result, pin::Pin};
->>>>>>> 60e3a693
 use exit_future::Signal;
 use log::debug;
 use futures::{
@@ -33,13 +29,8 @@
 	CounterVec, HistogramOpts, HistogramVec, Opts, Registry, U64
 };
 use sc_client_api::CloneableSpawn;
-<<<<<<< HEAD
-use sp_utils::mpsc::TracingUnboundedSender;
-use crate::config::{TaskExecutor, TaskType};
-=======
 use sp_utils::mpsc::{TracingUnboundedSender, TracingUnboundedReceiver, tracing_unbounded};
 use crate::{config::{TaskExecutor, TaskType}, Error};
->>>>>>> 60e3a693
 
 mod prometheus_future;
 
@@ -202,10 +193,6 @@
 		task: impl Future<Output = ()> + Send + 'static,
 		task_type: TaskType,
 	) {
-<<<<<<< HEAD
-		use futures::sink::SinkExt;
-=======
->>>>>>> 60e3a693
 		let mut essential_failed = self.essential_failed_tx.clone();
 		let essential_task = std::panic::AssertUnwindSafe(task)
 			.catch_unwind()
