[package]
name = "sc-tracing"
version = "2.0.0"
license = "GPL-3.0-or-later WITH Classpath-exception-2.0"
authors = ["Parity Technologies <admin@parity.io>"]
edition = "2018"
homepage = "https://substrate.dev"
repository = "https://github.com/paritytech/substrate/"
description = "Instrumentation implementation for substrate."
readme = "README.md"

[package.metadata.docs.rs]
targets = ["x86_64-unknown-linux-gnu"]

[dependencies]
ansi_term = "0.12.1"
atty = "0.2.13"
erased-serde = "0.3.9"
lazy_static = "1.4.0"
log = { version = "0.4.8" }
parking_lot = "0.10.0"
regex = "1.4.2"
rustc-hash = "1.1.0"
serde = "1.0.101"
serde_json = "1.0.41"
<<<<<<< HEAD
tracing = "0.1.21"
=======
slog = { version = "2.5.2", features = ["nested-values"] }
tracing = "0.1.22"
>>>>>>> 31733d50
tracing-core = "0.1.17"
tracing-log = "0.1.1"
tracing-subscriber = "0.2.13"
sp-tracing = { version = "2.0.0", path = "../../primitives/tracing" }
sc-telemetry = { version = "2.0.0", path = "../telemetry" }
sc-tracing-proc-macro = { version = "2.0.0", path = "./proc-macro" }

[target.'cfg(target_os = "unknown")'.dependencies]
wasm-bindgen = "0.2.67"
web-sys = { version = "0.3.44", features = ["console"] }<|MERGE_RESOLUTION|>--- conflicted
+++ resolved
@@ -23,12 +23,7 @@
 rustc-hash = "1.1.0"
 serde = "1.0.101"
 serde_json = "1.0.41"
-<<<<<<< HEAD
-tracing = "0.1.21"
-=======
-slog = { version = "2.5.2", features = ["nested-values"] }
 tracing = "0.1.22"
->>>>>>> 31733d50
 tracing-core = "0.1.17"
 tracing-log = "0.1.1"
 tracing-subscriber = "0.2.13"
