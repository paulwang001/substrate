--- conflicted
+++ resolved
@@ -16,19 +16,11 @@
 scoped-tls = "1.0"
 parity-wasm = "0.41.0"
 codec = { package = "parity-scale-codec", version = "1.3.1" }
-<<<<<<< HEAD
-sc-executor-common = { version = "0.8.0-rc3", path = "../common" }
-sp-wasm-interface = { version = "2.0.0-rc3", path = "../../../primitives/wasm-interface" }
-sp-runtime-interface = { version = "2.0.0-rc3", path = "../../../primitives/runtime-interface" }
-sp-core = { version = "2.0.0-rc3", path = "../../../primitives/core" }
-sp-allocator = { version = "2.0.0-rc3", path = "../../../primitives/allocator" }
-=======
 sc-executor-common = { version = "0.8.0-rc4", path = "../common" }
 sp-wasm-interface = { version = "2.0.0-rc4", path = "../../../primitives/wasm-interface" }
 sp-runtime-interface = { version = "2.0.0-rc4", path = "../../../primitives/runtime-interface" }
 sp-core = { version = "2.0.0-rc4", path = "../../../primitives/core" }
 sp-allocator = { version = "2.0.0-rc4", path = "../../../primitives/allocator" }
->>>>>>> 60e3a693
 wasmtime = { package = "substrate-wasmtime", version = "0.16.0-threadsafe.4" }
 wasmtime-runtime = { package = "substrate-wasmtime-runtime", version = "0.16.0-threadsafe.4" }
 wasmtime-environ = "0.16"
